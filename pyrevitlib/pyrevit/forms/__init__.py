"""Reusable WPF forms for pyRevit.

Example:
    >>> from pyrevit.forms import WPFWindow
"""

import sys
import os
import os.path as op
import string
from collections import OrderedDict, namedtuple
import threading
from functools import wraps
import datetime
import webbrowser

from pyrevit import HOST_APP, EXEC_PARAMS, BIN_DIR, PyRevitCPythonNotSupported
from pyrevit import PyRevitException, PyRevitCPythonNotSupported
import pyrevit.compat as compat
from pyrevit.compat import safe_strtype

if compat.PY3:
    raise PyRevitCPythonNotSupported('pyrevit.forms')

from pyrevit import coreutils
from pyrevit.coreutils.logger import get_logger
from pyrevit.coreutils import colors
from pyrevit import framework
from pyrevit.framework import System
from pyrevit.framework import Threading
from pyrevit.framework import Interop
from pyrevit.framework import Input
from pyrevit.framework import wpf, Forms, Controls, Media
from pyrevit.framework import CPDialogs
from pyrevit.framework import ComponentModel
from pyrevit.api import AdWindows
from pyrevit import revit, UI, DB
from pyrevit.forms import utils
from pyrevit.forms import toaster
from pyrevit import versionmgr

import pyevent


#pylint: disable=W0703,C0302,C0103
mlogger = get_logger(__name__)


DEFAULT_CMDSWITCHWND_WIDTH = 600
DEFAULT_SEARCHWND_WIDTH = 600
DEFAULT_SEARCHWND_HEIGHT = 100
DEFAULT_INPUTWINDOW_WIDTH = 500
DEFAULT_INPUTWINDOW_HEIGHT = 600
DEFAULT_RECOGNIZE_ACCESS_KEY = False

WPF_HIDDEN = framework.Windows.Visibility.Hidden
WPF_COLLAPSED = framework.Windows.Visibility.Collapsed
WPF_VISIBLE = framework.Windows.Visibility.Visible


XAML_FILES_DIR = op.dirname(__file__)


ParamDef = namedtuple('ParamDef', ['name', 'istype'])
"""Parameter definition tuple.

Attributes:
    name (str): parameter name
    istype (bool): true if type parameter, otherwise false
"""


# https://gui-at.blogspot.com/2009/11/inotifypropertychanged-in-ironpython.html
class reactive(property):
    """Decorator for WPF bound properties"""
    def __init__(self, getter):
        def newgetter(ui_control):
            try:
                return getter(ui_control)
            except AttributeError:
                return None
        super(reactive, self).__init__(newgetter)

    def setter(self, setter):
        def newsetter(ui_control, newvalue):
            oldvalue = self.fget(ui_control)
            if oldvalue != newvalue:
                setter(ui_control, newvalue)
                ui_control.OnPropertyChanged(setter.__name__)
        return property(
            fget=self.fget,
            fset=newsetter,
            fdel=self.fdel,
            doc=self.__doc__)


class Reactive(ComponentModel.INotifyPropertyChanged):
    """WPF property updator base mixin"""
    PropertyChanged, _propertyChangedCaller = pyevent.make_event()

    def add_PropertyChanged(self, value):
        self.PropertyChanged += value

    def remove_PropertyChanged(self, value):
        self.PropertyChanged -= value

    def OnPropertyChanged(self, prop_name):
        if self._propertyChangedCaller:
            args = ComponentModel.PropertyChangedEventArgs(prop_name)
            self._propertyChangedCaller(self, args)


class WindowToggler(object):
    def __init__(self, window):
        self._window = window

    def __enter__(self):
        self._window.hide()

    def __exit__(self, exception, exception_value, traceback):
        self._window.show_dialog()


class WPFWindow(framework.Windows.Window):
    r"""WPF Window base class for all pyRevit forms.

    Args:
        xaml_source (str): xaml source filepath or xaml content
        literal_string (bool): xaml_source contains xaml content, not filepath
        handle_esc (bool): handle Escape button and close the window
        set_owner (bool): set the owner of window to host app window

    Example:
        >>> from pyrevit import forms
        >>> layout = '<Window ' \
        >>>          'xmlns="http://schemas.microsoft.com/winfx/2006/xaml/presentation" ' \
        >>>          'xmlns:x="http://schemas.microsoft.com/winfx/2006/xaml" ' \
        >>>          'ShowInTaskbar="False" ResizeMode="NoResize" ' \
        >>>          'WindowStartupLocation="CenterScreen" ' \
        >>>          'HorizontalContentAlignment="Center">' \
        >>>          '</Window>'
        >>> w = forms.WPFWindow(layout, literal_string=True)
        >>> w.show()
    """

    def __init__(self, xaml_source, literal_string=False, handle_esc=True, set_owner=True):
        """Initialize WPF window and resources."""
        # load xaml
        self.load_xaml(
            xaml_source,
            literal_string=literal_string,
            handle_esc=handle_esc,
            set_owner=set_owner
            )

    def load_xaml(self, xaml_source, literal_string=False, handle_esc=True, set_owner=True):
        # create new id for this window
        self.window_id = coreutils.new_uuid()

        if not literal_string:
            if not op.exists(xaml_source):
                wpf.LoadComponent(self,
                                  os.path.join(EXEC_PARAMS.command_path,
                                               xaml_source))
            else:
                wpf.LoadComponent(self, xaml_source)
        else:
            wpf.LoadComponent(self, framework.StringReader(xaml_source))

        # set properties
        self.thread_id = framework.get_current_thread_id()
        if set_owner:
            self.setup_owner()
        self.setup_icon()
        self.setup_resources()
        if handle_esc:
            self.setup_default_handlers()

    def setup_owner(self):
        wih = Interop.WindowInteropHelper(self)
        wih.Owner = AdWindows.ComponentManager.ApplicationWindow

    def setup_resources(self):
        #2c3e50
        self.Resources['pyRevitDarkColor'] = \
            Media.Color.FromArgb(0xFF, 0x2c, 0x3e, 0x50)

        #23303d
        self.Resources['pyRevitDarkerDarkColor'] = \
            Media.Color.FromArgb(0xFF, 0x23, 0x30, 0x3d)

        #ffffff
        self.Resources['pyRevitButtonColor'] = \
            Media.Color.FromArgb(0xFF, 0xff, 0xff, 0xff)

        #f39c12
        self.Resources['pyRevitAccentColor'] = \
            Media.Color.FromArgb(0xFF, 0xf3, 0x9c, 0x12)

        self.Resources['pyRevitDarkBrush'] = \
            Media.SolidColorBrush(self.Resources['pyRevitDarkColor'])
        self.Resources['pyRevitAccentBrush'] = \
            Media.SolidColorBrush(self.Resources['pyRevitAccentColor'])

        self.Resources['pyRevitDarkerDarkBrush'] = \
            Media.SolidColorBrush(self.Resources['pyRevitDarkerDarkColor'])

        self.Resources['pyRevitButtonForgroundBrush'] = \
            Media.SolidColorBrush(self.Resources['pyRevitButtonColor'])

        self.Resources['pyRevitRecognizesAccessKey'] = \
            DEFAULT_RECOGNIZE_ACCESS_KEY

    def setup_default_handlers(self):
        self.PreviewKeyDown += self.handle_input_key    #pylint: disable=E1101

    def handle_input_key(self, sender, args):    #pylint: disable=W0613
        """Handle keyboard input and close the window on Escape."""
        if args.Key == Input.Key.Escape:
            self.Close()

    def set_icon(self, icon_path):
        """Set window icon to given icon path."""
        self.Icon = utils.bitmap_from_file(icon_path)

    def setup_icon(self):
        """Setup default window icon."""
        self.set_icon(op.join(BIN_DIR, 'pyrevit_settings.png'))

    def hide(self):
        self.Hide()

    def show(self, modal=False):
        """Show window."""
        if modal:
            return self.ShowDialog()
        # else open non-modal
        self.Show()

    def show_dialog(self):
        """Show modal window."""
        return self.ShowDialog()

    def set_image_source(self, wpf_element, image_file):
        """Set source file for image element.

        Args:
            element_name (System.Windows.Controls.Image): xaml image element
            image_file (str): image file path
        """
        if not op.exists(image_file):
            wpf_element.Source = \
                utils.bitmap_from_file(
                    os.path.join(EXEC_PARAMS.command_path,
                                 image_file)
                    )
        else:
            wpf_element.Source = utils.bitmap_from_file(image_file)

    def dispatch(self, func, *args, **kwargs):
        if framework.get_current_thread_id() == self.thread_id:
            t = threading.Thread(
                target=func,
                args=args,
                kwargs=kwargs
                )
            t.start()
        else:
            # ask ui thread to call the func with args and kwargs
            self.Dispatcher.Invoke(
                System.Action(
                    lambda: func(*args, **kwargs)
                    ),
                Threading.DispatcherPriority.Background
                )

    def conceal(self):
        return WindowToggler(self)

    @property
    def pyrevit_version(self):
        """Active pyRevit formatted version e.g. '4.9-beta'"""
        return 'pyRevit {}'.format(
            versionmgr.get_pyrevit_version().get_formatted()
            )

    @staticmethod
    def hide_element(*wpf_elements):
        """Collapse elements.

        Args:
            *wpf_elements: WPF framework elements to be collaped
        """
        for wpfel in wpf_elements:
            wpfel.Visibility = WPF_COLLAPSED

    @staticmethod
    def show_element(*wpf_elements):
        """Show collapsed elements.

        Args:
            *wpf_elements: WPF framework elements to be set to visible.
        """
        for wpfel in wpf_elements:
            wpfel.Visibility = WPF_VISIBLE

    @staticmethod
    def toggle_element(*wpf_elements):
        """Toggle visibility of elements.

        Args:
            *wpf_elements: WPF framework elements to be toggled.
        """
        for wpfel in wpf_elements:
            if wpfel.Visibility == WPF_VISIBLE:
                WPFWindow.hide_element(wpfel)
            elif wpfel.Visibility == WPF_COLLAPSED:
                WPFWindow.show_element(wpfel)

    @staticmethod
    def disable_element(*wpf_elements):
        """Enable elements.

        Args:
            *wpf_elements: WPF framework elements to be enabled
        """
        for wpfel in wpf_elements:
            wpfel.IsEnabled = False

    @staticmethod
    def enable_element(*wpf_elements):
        """Enable elements.

        Args:
            *wpf_elements: WPF framework elements to be enabled
        """
        for wpfel in wpf_elements:
            wpfel.IsEnabled = True

    def handle_url_click(self, sender, args): #pylint: disable=unused-argument
        """Callback for handling click on package website url"""
        return webbrowser.open_new_tab(sender.NavigateUri.AbsoluteUri)


class TemplateUserInputWindow(WPFWindow):
    """Base class for pyRevit user input standard forms.

    Args:
        context (any): window context element(s)
        title (str): window title
        width (int): window width
        height (int): window height
        **kwargs: other arguments to be passed to :func:`_setup`
    """

    xaml_source = 'BaseWindow.xaml'

    def __init__(self, context, title, width, height, **kwargs):
        """Initialize user input window."""
        WPFWindow.__init__(self,
                           op.join(XAML_FILES_DIR, self.xaml_source),
                           handle_esc=True)
        self.Title = title or 'pyRevit'
        self.Width = width
        self.Height = height

        self._context = context
        self.response = None

        # parent window?
        owner = kwargs.get('owner', None)
        if owner:
            # set wpf windows directly
            self.Owner = owner
            self.WindowStartupLocation = \
                framework.Windows.WindowStartupLocation.CenterOwner

        self._setup(**kwargs)

    def _setup(self, **kwargs):
        """Private method to be overriden by subclasses for window setup."""
        pass

    @classmethod
    def show(cls, context,  #pylint: disable=W0221
             title='User Input',
             width=DEFAULT_INPUTWINDOW_WIDTH,
             height=DEFAULT_INPUTWINDOW_HEIGHT, **kwargs):
        """Show user input window.

        Args:
            context (any): window context element(s)
            title (str): window title
            width (int): window width
            height (int): window height
            **kwargs (any): other arguments to be passed to window
        """
        dlg = cls(context, title, width, height, **kwargs)
        dlg.ShowDialog()
        return dlg.response


class TemplateListItem(object):
    """Base class for checkbox option wrapping another object."""

    def __init__(self, orig_item, checked=False, checkable=True, name_attr=None):
        """Initialize the checkbox option and wrap given obj.

        Args:
            orig_item (any): Object to wrap (must have name property
                             or be convertable to string with str()
            checkable (bool): Use checkbox for items
            name_attr (str): Get this attribute of wrapped object as name
        """
        self.item = orig_item
        self.state = checked
        self._nameattr = name_attr
        self._checkable = checkable

    def __nonzero__(self):
        return self.state

    def __str__(self):
        return self.name or str(self.item)

    def __contains__(self, value):
        return value in self.name

    def __getattr__(self, param_name):
        return getattr(self.item, param_name)

    @property
    def name(self):
        """Name property."""
        # get custom attr, or name or just str repr
        if self._nameattr:
            return safe_strtype(getattr(self.item, self._nameattr))
        elif hasattr(self.item, 'name'):
            return getattr(self.item, 'name', '')
        else:
            return safe_strtype(self.item)

    def unwrap(self):
        """Unwrap and return wrapped object."""
        return self.item

    @property
    def checkable(self):
        """List Item CheckBox Visibility."""
        return WPF_VISIBLE if self._checkable \
            else WPF_COLLAPSED

    @checkable.setter
    def checkable(self, value):
        self._checkable = value

    @classmethod
    def is_checkbox(cls, item):
        """Check if the object has all necessary attribs for a checkbox."""
        return isinstance(item, TemplateListItem)


class SelectFromList(TemplateUserInputWindow):
    """Standard form to select from a list of items.

    Any object can be passed in a list to the ``context`` argument. This class
    wraps the objects passed to context, in :obj:`TemplateListItem`.
    This class provides the necessary mechanism to make this form work both
    for selecting items from a list, and from a list of checkboxes. See the
    list of arguments below for additional options and features.

    Args:
        context (list[str] or dict[list[str]]):
            list of items to be selected from
            OR
            dict of list of items to be selected from.
            use dict when input items need to be grouped
            e.g. List of sheets grouped by sheet set.
        title (str, optional): window title. see super class for defaults.
        width (int, optional): window width. see super class for defaults.
        height (int, optional): window height. see super class for defaults.
        button_name (str, optional):
            name of select button. defaults to 'Select'
        name_attr (str, optional):
            object attribute that should be read as item name.
        multiselect (bool, optional):
            allow multi-selection (uses check boxes). defaults to False
        return_all (bool, optional):
            return all items. This is handly when some input items have states
            and the script needs to check the state changes on all items.
            This options works in multiselect mode only. defaults to False
        filterfunc (function):
            filter function to be applied to context items.
        group_selector_title (str):
            title for list group selector. defaults to 'List Group'
        default_group (str): name of defautl group to be selected


    Example:
        >>> from pyrevit import forms
        >>> items = ['item1', 'item2', 'item3']
        >>> forms.SelectFromList.show(items, button_name='Select Item')
        >>> ['item1']

        >>> from pyrevit import forms
        >>> ops = [viewsheet1, viewsheet2, viewsheet3]
        >>> res = forms.SelectFromList.show(ops,
        ...                                 multiselect=False,
        ...                                 name_attr='Name',
        ...                                 button_name='Select Sheet')

        >>> from pyrevit import forms
        >>> ops = {'Sheet Set A': [viewsheet1, viewsheet2, viewsheet3],
        ...        'Sheet Set B': [viewsheet4, viewsheet5, viewsheet6]}
        >>> res = forms.SelectFromList.show(ops,
        ...                                 multiselect=True,
        ...                                 name_attr='Name',
        ...                                 group_selector_title='Sheet Sets',
        ...                                 button_name='Select Sheets')

        This module also provides a wrapper base class :obj:`TemplateListItem`
        for when the checkbox option is wrapping another element,
        e.g. a Revit ViewSheet. Derive from this base class and define the
        name property to customize how the checkbox is named on the dialog.

        >>> from pyrevit import forms
        >>> class MyOption(forms.TemplateListItem):
        ...    @property
        ...    def name(self):
        ...        return '{} - {}{}'.format(self.item.SheetNumber,
        ...                                  self.item.SheetNumber)
        >>> ops = [MyOption('op1'), MyOption('op2', True), MyOption('op3')]
        >>> res = forms.SelectFromList.show(ops,
        ...                                 multiselect=True,
        ...                                 button_name='Select Item')
        >>> [bool(x) for x in res]  # or [x.state for x in res]
        [True, False, True]

    """

    xaml_source = 'SelectFromList.xaml'

    @property
    def use_regex(self):
        return self.regexToggle_b.IsChecked

    def _setup(self, **kwargs):
        # custom button name?
        button_name = kwargs.get('button_name', 'Select')
        if button_name:
            self.select_b.Content = button_name

        # attribute to use as name?
        self._nameattr = kwargs.get('name_attr', None)

        # multiselect?
        if kwargs.get('multiselect', False):
            self.multiselect = True
            self.list_lb.SelectionMode = Controls.SelectionMode.Extended
            self.show_element(self.checkboxbuttons_g)
        else:
            self.multiselect = False
            self.list_lb.SelectionMode = Controls.SelectionMode.Single
            self.hide_element(self.checkboxbuttons_g)

        # return checked items only?
        self.return_all = kwargs.get('return_all', False)

        # filter function?
        self.filter_func = kwargs.get('filterfunc', None)

        # context group title?
        self.ctx_groups_title = \
            kwargs.get('group_selector_title', 'List Group')
        self.ctx_groups_title_tb.Text = self.ctx_groups_title

        self.ctx_groups_active = kwargs.get('default_group', None)

        # check for custom templates
        items_panel_template = kwargs.get('items_panel_template', None)
        if items_panel_template:
            self.Resources["ItemsPanelTemplate"] = items_panel_template

        item_container_template = kwargs.get('item_container_template', None)
        if item_container_template:
            self.Resources["ItemContainerTemplate"] = item_container_template

        item_template = kwargs.get('item_template', None)
        if item_template:
            self.Resources["ItemTemplate"] = \
                item_template

        # nicely wrap and prepare context for presentation, then present
        self._prepare_context()

        # list options now
        self._list_options()

        # setup search and filter fields
        self.hide_element(self.clrsearch_b)
        self.clear_search(None, None)

    def _prepare_context_items(self, ctx_items):
        new_ctx = []
        # filter context if necessary
        if self.filter_func:
            ctx_items = filter(self.filter_func, ctx_items)

        for item in ctx_items:
            if TemplateListItem.is_checkbox(item):
                item.checkable = self.multiselect
                new_ctx.append(item)
            else:
                new_ctx.append(
                    TemplateListItem(item,
                                     checkable=self.multiselect,
                                     name_attr=self._nameattr)
                    )

        return new_ctx

    def _prepare_context(self):
        if isinstance(self._context, dict) and self._context.keys():
            self._update_ctx_groups(sorted(self._context.keys()))
            new_ctx = {}
            for ctx_grp, ctx_items in self._context.items():
                new_ctx[ctx_grp] = self._prepare_context_items(ctx_items)
        else:
            new_ctx = self._prepare_context_items(self._context)

        self._context = new_ctx

    def _update_ctx_groups(self, ctx_group_names):
        self.show_element(self.ctx_groups_dock)
        self.ctx_groups_selector_cb.ItemsSource = ctx_group_names
        if self.ctx_groups_active in ctx_group_names:
            self.ctx_groups_selector_cb.SelectedIndex = \
                ctx_group_names.index(self.ctx_groups_active)
        else:
            self.ctx_groups_selector_cb.SelectedIndex = 0

    def _get_active_ctx_group(self):
        return self.ctx_groups_selector_cb.SelectedItem

    def _get_active_ctx(self):
        if isinstance(self._context, dict):
            return self._context[self._get_active_ctx_group()]
        else:
            return self._context

    def _list_options(self, option_filter=None):
        if option_filter:
            self.checkall_b.Content = 'Check'
            self.uncheckall_b.Content = 'Uncheck'
            self.toggleall_b.Content = 'Toggle'
            # get a match score for every item and sort high to low
            fuzzy_matches = sorted(
                [(x,
                  coreutils.fuzzy_search_ratio(
                      target_string=x.name,
                      sfilter=option_filter,
                      regex=self.use_regex))
                 for x in self._get_active_ctx()],
                key=lambda x: x[1],
                reverse=True
                )
            # filter out any match with score less than 80
            self.list_lb.ItemsSource = \
                [x[0] for x in fuzzy_matches if x[1] >= 80]
        else:
            self.checkall_b.Content = 'Check All'
            self.uncheckall_b.Content = 'Uncheck All'
            self.toggleall_b.Content = 'Toggle All'
            self.list_lb.ItemsSource = [x for x in self._get_active_ctx()]

    @staticmethod
    def _unwrap_options(options):
        unwrapped = []
        for optn in options:
            if isinstance(optn, TemplateListItem):
                unwrapped.append(optn.unwrap())
            else:
                unwrapped.append(optn)
        return unwrapped

    def _get_options(self):
        if self.multiselect:
            if self.return_all:
                return [x for x in self._get_active_ctx()]
            else:
                return self._unwrap_options(
                    [x for x in self._get_active_ctx()
                     if x.state or x in self.list_lb.SelectedItems]
                    )
        else:
            return self._unwrap_options([self.list_lb.SelectedItem])[0]

    def _set_states(self, state=True, flip=False, selected=False):
        all_items = self.list_lb.ItemsSource
        if selected:
            current_list = self.list_lb.SelectedItems
        else:
            current_list = self.list_lb.ItemsSource
        for checkbox in current_list:
            if flip:
                checkbox.state = not checkbox.state
            else:
                checkbox.state = state

        # push list view to redraw
        self.list_lb.ItemsSource = None
        self.list_lb.ItemsSource = all_items

    def toggle_all(self, sender, args):    #pylint: disable=W0613
        """Handle toggle all button to toggle state of all check boxes."""
        self._set_states(flip=True)

    def check_all(self, sender, args):    #pylint: disable=W0613
        """Handle check all button to mark all check boxes as checked."""
        self._set_states(state=True)

    def uncheck_all(self, sender, args):    #pylint: disable=W0613
        """Handle uncheck all button to mark all check boxes as un-checked."""
        self._set_states(state=False)

    def check_selected(self, sender, args):    #pylint: disable=W0613
        """Mark selected checkboxes as checked."""
        self._set_states(state=True, selected=True)

    def uncheck_selected(self, sender, args):    #pylint: disable=W0613
        """Mark selected checkboxes as unchecked."""
        self._set_states(state=False, selected=True)

    def button_select(self, sender, args):    #pylint: disable=W0613
        """Handle select button click."""
        self.response = self._get_options()
        self.Close()

    def search_txt_changed(self, sender, args):    #pylint: disable=W0613
        """Handle text change in search box."""
        if self.search_tb.Text == '':
            self.hide_element(self.clrsearch_b)
        else:
            self.show_element(self.clrsearch_b)

        self._list_options(option_filter=self.search_tb.Text)

    def toggle_regex(self, sender, args):
        self.regexToggle_b.Content = \
            self.Resources['regexIcon'] if self.use_regex \
                else self.Resources['filterIcon']
        self.search_txt_changed(sender, args)
        self.search_tb.Focus()

    def clear_search(self, sender, args):    #pylint: disable=W0613
        """Clear search box."""
        self.search_tb.Text = ' '
        self.search_tb.Clear()
        self.search_tb.Focus()


class CommandSwitchWindow(TemplateUserInputWindow):
    """Standard form to select from a list of command options.

    Args:
        context (list[str]): list of command options to choose from
        switches (list[str]): list of on/off switches
        message (str): window title message
        config (dict): dictionary of config dicts for options or switches
        recognize_access_key (bool): recognize '_' as mark of access key

    Returns:
        str: name of selected option

    Returns:
        tuple(str, dict): if ``switches`` option is used, returns a tuple
        of selection option name and dict of switches

    Example:
        This is an example with series of command options:

        >>> from pyrevit import forms
        >>> ops = ['option1', 'option2', 'option3', 'option4']
        >>> forms.CommandSwitchWindow.show(ops, message='Select Option')
        'option2'

        A more advanced example of combining command options, on/off switches,
        and option or switch configuration options:

        >>> from pyrevit import forms
        >>> ops = ['option1', 'option2', 'option3', 'option4']
        >>> switches = ['switch1', 'switch2']
        >>> cfgs = {'option1': { 'background': '0xFF55FF'}}
        >>> rops, rswitches = forms.CommandSwitchWindow.show(
        ...     ops,
        ...     switches=switches
        ...     message='Select Option',
        ...     config=cfgs,
        ...     recognize_access_key=False
        ...     )
        >>> rops
        'option2'
        >>> rswitches
        {'switch1': False, 'switch2': True}
    """

    xaml_source = 'CommandSwitchWindow.xaml'

    def _setup(self, **kwargs):
        self.selected_switch = ''
        self.Width = DEFAULT_CMDSWITCHWND_WIDTH
        self.Title = 'Command Options'

        message = kwargs.get('message', None)
        self._switches = kwargs.get('switches', [])
        if not isinstance(self._switches, dict):
            self._switches = dict.fromkeys(self._switches)

        configs = kwargs.get('config', None)

        self.message_label.Content = \
            message if message else 'Pick a command option:'

        self.Resources['pyRevitRecognizesAccessKey'] = \
            kwargs.get('recognize_access_key', DEFAULT_RECOGNIZE_ACCESS_KEY)

        # creates the switches first
        for switch, state in self._switches.items():
            my_togglebutton = framework.Controls.Primitives.ToggleButton()
            my_togglebutton.Content = switch
            my_togglebutton.IsChecked = state if state else False
            if configs and 'option' in configs:
                self._set_config(my_togglebutton, configs[switch])
            self.button_list.Children.Add(my_togglebutton)

        for option in self._context:
            my_button = framework.Controls.Button()
            my_button.Content = option
            my_button.Click += self.process_option
            if configs and option in configs:
                self._set_config(my_button, configs[option])
            self.button_list.Children.Add(my_button)

        self._setup_response()
        self.search_tb.Focus()
        self._filter_options()

    @staticmethod
    def _set_config(item, config_dict):
        bg = config_dict.get('background', None)
        if bg:
            bg = bg.replace('0x', '#')
            item.Background = Media.BrushConverter().ConvertFrom(bg)

    def _setup_response(self, response=None):
        if self._switches:
            switches = [x for x in self.button_list.Children
                        if hasattr(x, 'IsChecked')]
            self.response = response, {x.Content: x.IsChecked
                                       for x in switches}
        else:
            self.response = response

    def _filter_options(self, option_filter=None):
        if option_filter:
            self.search_tb.Tag = ''
            option_filter = option_filter.lower()
            for button in self.button_list.Children:
                if option_filter not in button.Content.lower():
                    button.Visibility = WPF_COLLAPSED
                else:
                    button.Visibility = WPF_VISIBLE
        else:
            self.search_tb.Tag = \
                'Type to Filter / Tab to Select / Enter or Click to Run'
            for button in self.button_list.Children:
                button.Visibility = WPF_VISIBLE

    def _get_active_button(self):
        buttons = []
        for button in self.button_list.Children:
            if button.Visibility == WPF_VISIBLE:
                buttons.append(button)
        if len(buttons) == 1:
            return buttons[0]
        else:
            for x in buttons:
                if x.IsFocused:
                    return x

    def handle_click(self, sender, args):    #pylint: disable=W0613
        """Handle mouse click."""
        self.Close()

    def handle_input_key(self, sender, args):
        """Handle keyboard inputs."""
        if args.Key == Input.Key.Escape:
            if self.search_tb.Text:
                self.search_tb.Text = ''
            else:
                self.Close()
        elif args.Key == Input.Key.Enter:
            self.process_option(self._get_active_button(), None)
        elif args.Key != Input.Key.Tab \
                and args.Key != Input.Key.Space\
                and args.Key != Input.Key.LeftShift\
                and args.Key != Input.Key.RightShift:
            self.search_tb.Focus()

    def search_txt_changed(self, sender, args):    #pylint: disable=W0613
        """Handle text change in search box."""
        self._filter_options(option_filter=self.search_tb.Text)

    def process_option(self, sender, args):    #pylint: disable=W0613
        """Handle click on command option button."""
        self.Close()
        if sender:
            self._setup_response(response=sender.Content)


class GetValueWindow(TemplateUserInputWindow):
    """Standard form to get simple values from user.

    Args:


    Example:
        >>> from pyrevit import forms
        >>> items = ['item1', 'item2', 'item3']
        >>> forms.SelectFromList.show(items, button_name='Select Item')
        >>> ['item1']
    """

    xaml_source = 'GetValueWindow.xaml'

    def _setup(self, **kwargs):
        self.Width = 400
        # determine value type
        self.value_type = kwargs.get('value_type', 'string')
        value_prompt = kwargs.get('prompt', None)
        value_default = kwargs.get('default', None)
        self.reserved_values = kwargs.get('reserved_values', [])

        # customize window based on type
        if self.value_type == 'string':
            self.show_element(self.stringPanel_dp)
            self.stringValue_tb.Text = value_default if value_default else ''
            self.stringValue_tb.Focus()
            self.stringValue_tb.SelectAll()
            self.stringPrompt.Text = \
                value_prompt if value_prompt else 'Enter string:'
            if self.reserved_values:
                self.string_value_changed(None, None)
        elif self.value_type == 'dropdown':
            self.show_element(self.dropdownPanel_db)
            self.dropdownPrompt.Text = \
                value_prompt if value_prompt else 'Pick one value:'
            self.dropdown_cb.ItemsSource = self._context
            if value_default:
                self.dropdown_cb.SelectedItem = value_default
        elif self.value_type == 'date':
            self.show_element(self.datePanel_dp)
            self.datePrompt.Text = \
                value_prompt if value_prompt else 'Pick date:'

    def string_value_changed(self, sender, args): #pylint: disable=unused-argument
        """Handle string vlaue update event."""
        filtered_rvalues = \
            sorted([x for x in self.reserved_values
                    if self.stringValue_tb.Text in str(x)],
                   reverse=True)
        if filtered_rvalues:
            self.reservedValuesList.ItemsSource = filtered_rvalues
            self.show_element(self.reservedValuesListPanel)
            self.okayButton.IsEnabled = \
                self.stringValue_tb.Text not in filtered_rvalues
        else:
            self.reservedValuesList.ItemsSource = []
            self.hide_element(self.reservedValuesListPanel)
            self.okayButton.IsEnabled = True

    def select(self, sender, args):    #pylint: disable=W0613
        """Process input data and set the response."""
        self.Close()
        if self.value_type == 'string':
            self.response = self.stringValue_tb.Text
        elif self.value_type == 'dropdown':
            self.response = self.dropdown_cb.SelectedItem
        elif self.value_type == 'date':
            if self.datePicker.SelectedDate:
                datestr = self.datePicker.SelectedDate.ToString("MM/dd/yyyy")
                self.response = datetime.datetime.strptime(datestr, r'%m/%d/%Y')
            else:
                self.response = None


class TemplatePromptBar(WPFWindow):
    """Template context-manager class for creating prompt bars.

    Prompt bars are show at the top of the active Revit window and are
    designed for better prompt visibility.

    Args:
        height (int): window height
        **kwargs: other arguments to be passed to :func:`_setup`
    """

    xaml_source = 'TemplatePromptBar.xaml'

    def __init__(self, height=32, **kwargs):
        """Initialize user prompt window."""
        WPFWindow.__init__(self,
                           op.join(XAML_FILES_DIR, self.xaml_source))

        self.user_height = height
        self.update_window()
        self._setup(**kwargs)

    def update_window(self):
        """Update the prompt bar to match Revit window."""
        screen_area = HOST_APP.proc_screen_workarea
        scale_factor = 1.0 / HOST_APP.proc_screen_scalefactor
        top = left = width = height = 0

        window_rect = revit.ui.get_window_rectangle()

        # set width and height
        width = window_rect.Right - window_rect.Left
        height = self.user_height

        top = window_rect.Top
        # in maximized window, the top might be off the active screen
        # due to windows thicker window frames
        # lets cut the height and re-adjust the top
        top_diff = abs(screen_area.Top - top)
        if 10 > top_diff > 0 and top_diff < height:
            height -= top_diff
            top = screen_area.Top

        left = window_rect.Left
        # in maximized window, Left also might be off the active screen
        # due to windows thicker window frames
        # let's fix the width to accomodate the extra pixels as well
        left_diff = abs(screen_area.Left - left)
        if 10 > left_diff > 0 and left_diff < width:
            # deduct two times the left negative offset since this extra
            # offset happens on both left and right side
            width -= left_diff * 2
            left = screen_area.Left

        self.Top = top * scale_factor
        self.Left = left * scale_factor
        self.Width = width * scale_factor
        self.Height = height

    def _setup(self, **kwargs):
        """Private method to be overriden by subclasses for prompt setup."""
        pass

    def _prepare(self):
        pass

    def _cleanup(self):
        pass

    def __enter__(self):
        self._prepare()
        self.Show()
        return self

    def __exit__(self, exception, exception_value, traceback):
        self._cleanup()
        self.Close()


class WarningBar(TemplatePromptBar):
    """Show warning bar at the top of Revit window.

    Args:
        title (string): warning bar text

    Example:
        >>> with WarningBar(title='my warning'):
        ...    # do stuff
    """

    xaml_source = 'WarningBar.xaml'

    def _setup(self, **kwargs):
        self.message_tb.Text = kwargs.get('title', '')


class ProgressBar(TemplatePromptBar):
    """Show progress bar at the top of Revit window.

    Args:
        title (string): progress bar text, defaults to 0/100 progress format
        indeterminate (bool): create indeterminate progress bar
        cancellable (bool): add cancel button to progress bar
        step (int): update progress intervals

    Example:
        >>> from pyrevit import forms
        >>> count = 1
        >>> with forms.ProgressBar(title='my command progress message') as pb:
        ...    # do stuff
        ...    pb.update_progress(count, 100)
        ...    count += 1

        Progress bar title could also be customized to show the current and
        total progress values. In example below, the progress bar message
        will be in format "0 of 100"

        >>> with forms.ProgressBar(title='{value} of {max_value}') as pb:

        By default progress bar updates the progress every time the
        .update_progress method is called. For operations with a large number
        of max steps, the gui update process time will have a significate
        effect on the overall execution time of the command. In these cases,
        set the value of step argument to something larger than 1. In example
        below, the progress bar updates once per every 10 units of progress.

        >>> with forms.ProgressBar(title='message', steps=10):

        Progress bar could also be set to indeterminate for operations of
        unknown length. In this case, the progress bar will show an infinitely
        running ribbon:

        >>> with forms.ProgressBar(title='message', indeterminate=True):

        if cancellable is set on the object, a cancel button will show on the
        progress bar and .cancelled attribute will be set on the ProgressBar
        instance if users clicks on cancel button:

        >>> with forms.ProgressBar(title='message',
        ...                        cancellable=True) as pb:
        ...    # do stuff
        ...    if pb.cancelled:
        ...        # wrap up and cancel operation
    """

    xaml_source = 'ProgressBar.xaml'

    def _setup(self, **kwargs):
        self.max_value = 1
        self.new_value = 0
        self.step = kwargs.get('step', 0)

        self.cancelled = False
        has_cancel = kwargs.get('cancellable', False)
        if has_cancel:
            self.show_element(self.cancel_b)

        self.pbar.IsIndeterminate = kwargs.get('indeterminate', False)
        self._title = kwargs.get('title', '{value}/{max_value}')
        self._hostwnd = None
        self._host_task_pbar = None

    def _prepare(self):
        self._hostwnd = revit.ui.get_mainwindow()
        if self._hostwnd:
            self._host_task_pbar = System.Windows.Shell.TaskbarItemInfo()
            self._hostwnd.TaskbarItemInfo = self._host_task_pbar

    def _cleanup(self):
        if self._hostwnd:
            self._hostwnd.TaskbarItemInfo = None

    def _update_task_pbar(self):
        if self._host_task_pbar is not None:
            if self.indeterminate:
                self._host_task_pbar.ProgressState = \
                    System.Windows.Shell.TaskbarItemProgressState.Indeterminate
            else:
                self._host_task_pbar.ProgressState = \
                    System.Windows.Shell.TaskbarItemProgressState.Normal
                self._host_task_pbar.ProgressValue = \
                    (self.new_value / float(self.max_value))

    def _update_pbar(self):
        self.update_window()
        self.pbar.Maximum = self.max_value
        self.pbar.Value = self.new_value

        # updating title
        title_text = \
            string.Formatter().vformat(self._title,
                                       (),
                                       coreutils.SafeDict(
                                           {'value': self.new_value,
                                            'max_value': self.max_value}
                                           ))

        self.pbar_text.Text = title_text

    def _donothing(self):
        pass

    def _dispatch_updater(self):
        # ask WPF dispatcher for gui update
        self.pbar.Dispatcher.Invoke(System.Action(self._update_pbar),
                                    Threading.DispatcherPriority.Background)
        # ask WPF dispatcher for gui update
        self.pbar.Dispatcher.Invoke(System.Action(self._update_task_pbar),
                                    Threading.DispatcherPriority.Background)
        # give it a little free time to update ui
        self.pbar.Dispatcher.Invoke(System.Action(self._donothing),
                                    Threading.DispatcherPriority.Background)

    @property
    def title(self):
        """Progress bar title."""
        return self._title

    @title.setter
    def title(self, value):
        if isinstance(value, str):
            self._title = value    #pylint: disable=W0201

    @property
    def indeterminate(self):
        """Progress bar indeterminate state."""
        return self.pbar.IsIndeterminate

    @indeterminate.setter
    def indeterminate(self, value):
        self.pbar.IsIndeterminate = value

    def clicked_cancel(self, sender, args):    #pylint: disable=W0613
        """Handler for cancel button clicked event."""
        self.cancel_b.Content = 'Cancelling...'
        self.cancelled = True    #pylint: disable=W0201

    def reset(self):
        """Reset progress value to 0."""
        self.update_progress(0, 1)

    def update_progress(self, new_value, max_value=1):
        """Update progress bar state with given min, max values.

        Args:
            new_value (float): current progress value
            max_value (float): total progress value
        """
        self.max_value = max_value    #pylint: disable=W0201
        self.new_value = new_value    #pylint: disable=W0201
        if self.new_value == 0:
            self._dispatch_updater()
        elif self.step > 0:
            if self.new_value % self.step == 0:
                self._dispatch_updater()
        else:
            self._dispatch_updater()


class SearchPrompt(WPFWindow):
    """Standard prompt for pyRevit search.

    Args:
        search_db (list): list of possible search targets
        search_tip (str): text to show in grayscale when search box is empty
        switches (str): list of switches
        width (int): width of search prompt window
        height (int): height of search prompt window

    Returns:
        str, dict: matched strings, and dict of switches if provided
        str: matched string if switches are not provided.

    Example:
        >>> from pyrevit import forms
        >>> # assume search input of '/switch1 target1'
        >>> matched_str, args, switches = forms.SearchPrompt.show(
        ...     search_db=['target1', 'target2', 'target3', 'target4'],
        ...     switches=['/switch1', '/switch2'],
        ...     search_tip='pyRevit Search'
        ...     )
        ... matched_str
        'target1'
        ... args
        ['--help', '--branch', 'branchname']
        ... switches
        {'/switch1': True, '/switch2': False}
    """
    def __init__(self, search_db, width, height, **kwargs):
        """Initialize search prompt window."""
        WPFWindow.__init__(self,
                           op.join(XAML_FILES_DIR, 'SearchPrompt.xaml'))
        self.Width = width
        self.MinWidth = self.Width
        self.Height = height

        self.search_tip = kwargs.get('search_tip', '')

        if isinstance(search_db, list):
            self._search_db = None
            self._search_db_keys = search_db
        elif isinstance(search_db, dict):
            self._search_db = search_db
            self._search_db_keys = sorted(self._search_db.keys())
        else:
            raise PyRevitException("Unknown search database type")

        self._search_res = None
        self._switches = kwargs.get('switches', [])
        self._setup_response()

        self.search_tb.Focus()
        self.hide_element(self.tab_icon)
        self.hide_element(self.return_icon)
        self.search_tb.Text = ''
        self.set_search_results()

    def _setup_response(self, response=None):
        switch_dict = dict.fromkeys(self._switches)
        for switch in self.search_term_switches:
            switch_dict[switch] = True
        arguments = self.search_term_args
        # remove first arg which is command name
        if len(arguments) >= 1:
            arguments = arguments[1:]

        self.response = response, arguments, switch_dict

    @property
    def search_input(self):
        """Current search input."""
        return self.search_tb.Text

    @search_input.setter
    def search_input(self, value):
        self.search_tb.Text = value
        self.search_tb.CaretIndex = len(value)

    @property
    def search_input_parts(self):
        """Current cleaned up search term."""
        return self.search_input.strip().split()

    @property
    def search_term(self):
        """Current cleaned up search term."""
        return self.search_input.lower().strip()

    @property
    def search_term_switches(self):
        """Find matching switches in search term."""
        switches = set()
        for stpart in self.search_input_parts:
            if stpart.lower() in self._switches:
                switches.add(stpart)
        return switches

    @property
    def search_term_args(self):
        """Find arguments in search term."""
        args = []
        switches = self.search_term_switches
        for spart in self.search_input_parts:
            if spart.lower() not in switches:
                args.append(spart)
        return args

    @property
    def search_term_main(self):
        """Current cleaned up search term without the listed switches."""
        if len(self.search_term_args) >= 1:
            return self.search_term_args[0]
        else:
            return ''

    @property
    def search_matches(self):
        """List of matches for the given search term."""
        # remove duplicates while keeping order
        # results = list(set(self._search_results))
        return OrderedDict.fromkeys(self._search_results).keys()

    def update_results_display(self, fill_match=False):
        """Update search prompt results based on current input text."""
        self.directmatch_tb.Text = ''
        self.wordsmatch_tb.Text = ''

        results = self.search_matches
        res_cout = len(results)

        mlogger.debug('unique results count: %s', res_cout)
        mlogger.debug('unique results: %s', results)

        if res_cout > 1:
            self.show_element(self.tab_icon)
            self.hide_element(self.return_icon)
        elif res_cout == 1:
            self.hide_element(self.tab_icon)
            self.show_element(self.return_icon)
        else:
            self.hide_element(self.tab_icon)
            self.hide_element(self.return_icon)

        if self._result_index >= res_cout:
            self._result_index = 0   #pylint: disable=W0201

        if self._result_index < 0:
            self._result_index = res_cout - 1   #pylint: disable=W0201

        if not self.search_input:
            self.directmatch_tb.Text = self.search_tip
            return

        if results:
            input_term = self.search_term
            cur_res = results[self._result_index]
            mlogger.debug('current result: %s', cur_res)
            if fill_match:
                self.search_input = cur_res
            else:
                if cur_res.lower().startswith(input_term):
                    self.directmatch_tb.Text = \
                        self.search_input + cur_res[len(input_term):]
                    mlogger.debug('directmatch_tb.Text: %s',
                                  self.directmatch_tb.Text)
                else:
                    self.wordsmatch_tb.Text = '- {}'.format(cur_res)
                    mlogger.debug('wordsmatch_tb.Text: %s',
                                  self.wordsmatch_tb.Text)
            tooltip = self._search_db.get(cur_res, None)
            if tooltip:
                self.tooltip_tb.Text = tooltip
                self.show_element(self.tooltip_tb)
            else:
                self.hide_element(self.tooltip_tb)
            self._search_res = cur_res
            return True
        return False

    def set_search_results(self, *args):
        """Set search results for returning."""
        self._result_index = 0
        self._search_results = []

        mlogger.debug('search input: %s', self.search_input)
        mlogger.debug('search term: %s', self.search_term)
        mlogger.debug('search term (main): %s', self.search_term_main)
        mlogger.debug('search term (parts): %s', self.search_input_parts)
        mlogger.debug('search term (args): %s', self.search_term_args)
        mlogger.debug('search term (switches): %s', self.search_term_switches)

        for resultset in args:
            mlogger.debug('result set: %s}', resultset)
            self._search_results.extend(sorted(resultset))

        mlogger.debug('results: %s', self._search_results)

    def find_direct_match(self, input_text):
        """Find direct text matches in search term."""
        results = []
        if input_text:
            for cmd_name in self._search_db_keys:
                if cmd_name.lower().startswith(input_text):
                    results.append(cmd_name)

        return results

    def find_word_match(self, input_text):
        """Find direct word matches in search term."""
        results = []
        if input_text:
            cur_words = input_text.split(' ')
            for cmd_name in self._search_db_keys:
                if all([x in cmd_name.lower() for x in cur_words]):
                    results.append(cmd_name)

        return results

    def search_txt_changed(self, sender, args):    #pylint: disable=W0613
        """Handle text changed event."""
        input_term = self.search_term_main
        dmresults = self.find_direct_match(input_term)
        wordresults = self.find_word_match(input_term)
        self.set_search_results(dmresults, wordresults)
        self.update_results_display()

    def handle_kb_key(self, sender, args):    #pylint: disable=W0613
        """Handle keyboard input event."""
        shiftdown = Input.Keyboard.IsKeyDown(Input.Key.LeftShift) \
            or Input.Keyboard.IsKeyDown(Input.Key.RightShift)
        # Escape: set response to none and close
        if args.Key == Input.Key.Escape:
            self._setup_response()
            self.Close()
        # Enter: close, returns matched response automatically
        elif args.Key == Input.Key.Enter:
            self._setup_response(response=self._search_res)
            self.Close()
        # Shift+Tab, Tab: Cycle through matches
        elif args.Key == Input.Key.Tab and shiftdown:
            self._result_index -= 1
            self.update_results_display()
        elif args.Key == Input.Key.Tab:
            self._result_index += 1
            self.update_results_display()
        # Up, Down: Cycle through matches
        elif args.Key == Input.Key.Up:
            self._result_index -= 1
            self.update_results_display()
        elif args.Key == Input.Key.Down:
            self._result_index += 1
            self.update_results_display()
        # Right, End: Autocomplete with displayed match
        elif args.Key in [Input.Key.Right,
                          Input.Key.End]:
            self.update_results_display(fill_match=True)

    @classmethod
    def show(cls, search_db,    #pylint: disable=W0221
             width=DEFAULT_SEARCHWND_WIDTH,
             height=DEFAULT_SEARCHWND_HEIGHT, **kwargs):
        """Show search prompt."""
        dlg = cls(search_db, width, height, **kwargs)
        dlg.ShowDialog()
        return dlg.response


class RevisionOption(TemplateListItem):
    """Revision wrapper for :func:`select_revisions`."""
    def __init__(self, revision_element):
        super(RevisionOption, self).__init__(revision_element)

    @property
    def name(self):
        """Revision name (description)."""
        revnum = self.item.SequenceNumber
        if hasattr(self.item, 'RevisionNumber'):
            revnum = self.item.RevisionNumber
        return '{}-{}-{}'.format(revnum,
                                 self.item.Description,
                                 self.item.RevisionDate)


class SheetOption(TemplateListItem):
    """Sheet wrapper for :func:`select_sheets`."""
    def __init__(self, sheet_element):
        super(SheetOption, self).__init__(sheet_element)

    @property
    def name(self):
        """Sheet name."""
        return '{} - {}{}' \
            .format(self.item.SheetNumber,
                    self.item.Name,
                    ' (placeholder)' if self.item.IsPlaceholder else '')

    @property
    def number(self):
        """Sheet number."""
        return self.item.SheetNumber


class ViewOption(TemplateListItem):
    """View wrapper for :func:`select_views`."""
    def __init__(self, view_element):
        super(ViewOption, self).__init__(view_element)

    @property
    def name(self):
        """View name."""
        return '{} ({})'.format(revit.query.get_name(self.item),
                                self.item.ViewType)


class LevelOption(TemplateListItem):
    """Level wrapper for :func:`select_levels`."""
    def __init__(self, level_element):
        super(LevelOption, self).__init__(level_element)

    @property
    def name(self):
        """Level name."""
        return revit.query.get_name(self.item)


class FamilyParamOption(TemplateListItem):
    """Level wrapper for :func:`select_family_parameters`."""
    def __init__(self, fparam, builtin=False, labeled=False):
        super(FamilyParamOption, self).__init__(fparam)
        self.isbuiltin = builtin
        self.islabeled = labeled

    @property
    def name(self):
        """Family Parameter name."""
        return self.item.Definition.Name

    @property
    def istype(self):
        """Is type parameter."""
        return not self.item.IsInstance


def select_revisions(title='Select Revision',
                     button_name='Select',
                     width=DEFAULT_INPUTWINDOW_WIDTH,
                     multiple=True,
                     filterfunc=None,
                     doc=None):
    """Standard form for selecting revisions.

    Args:
        title (str, optional): list window title
        button_name (str, optional): list window button caption
        width (int, optional): width of list window
        multiselect (bool, optional):
            allow multi-selection (uses check boxes). defaults to True
        filterfunc (function):
            filter function to be applied to context items.
        doc (DB.Document, optional):
            source document for revisions; defaults to active document

    Returns:
        list[DB.Revision]: list of selected revisions

    Example:
        >>> from pyrevit import forms
        >>> forms.select_revisions()
        ... [<Autodesk.Revit.DB.Revision object>,
        ...  <Autodesk.Revit.DB.Revision object>]
    """
    doc = doc or HOST_APP.doc
    revisions = sorted(revit.query.get_revisions(doc=doc),
                       key=lambda x: x.SequenceNumber)

    if filterfunc:
        revisions = filter(filterfunc, revisions)

    # ask user for revisions
    selected_revs = SelectFromList.show(
        [RevisionOption(x) for x in revisions],
        title=title,
        button_name=button_name,
        width=width,
        multiselect=multiple,
        checked_only=True
        )

    return selected_revs


def select_sheets(title='Select Sheets',
                  button_name='Select',
                  width=DEFAULT_INPUTWINDOW_WIDTH,
                  multiple=True,
                  filterfunc=None,
                  doc=None,
                  include_placeholder=True,
                  use_selection=False):
    """Standard form for selecting sheets.

    Sheets are grouped into sheet sets and sheet set can be selected from
    a drop down box at the top of window.

    Args:
        title (str, optional): list window title
        button_name (str, optional): list window button caption
        width (int, optional): width of list window
        multiple (bool, optional):
            allow multi-selection (uses check boxes). defaults to True
        filterfunc (function):
            filter function to be applied to context items.
        doc (DB.Document, optional):
            source document for sheets; defaults to active document
        use_selection (bool, optional):
            ask if user wants to use currently selected sheets.
    Returns:
        list[DB.ViewSheet]: list of selected sheets

    Example:
        >>> from pyrevit import forms
        >>> forms.select_sheets()
        ... [<Autodesk.Revit.DB.ViewSheet object>,
        ...  <Autodesk.Revit.DB.ViewSheet object>]
    """
    doc = doc or HOST_APP.doc

    if use_selection:
        current_selected_sheets = revit.get_selection() \
                                       .include(DB.ViewSheet) \
                                       .elements
        if filterfunc:
            current_selected_sheets = \
                filter(filterfunc, current_selected_sheets)
        if not include_placeholder:
            current_selected_sheets = \
                [x for x in current_selected_sheets if not x.IsPlaceholder]
        if current_selected_sheets \
                and (multiple or len(current_selected_sheets) == 1) \
                and ask_to_use_selected("sheets"):
            if multiple:
                return current_selected_sheets 
            else:
                return current_selected_sheets[0]

    all_ops = {}
    all_sheets = DB.FilteredElementCollector(doc) \
                   .OfClass(DB.ViewSheet) \
                   .WhereElementIsNotElementType() \
                   .ToElements()

    if filterfunc:
        all_sheets = filter(filterfunc, all_sheets)

    if not include_placeholder:
        all_sheets = [x for x in all_sheets if not x.IsPlaceholder]

    all_sheets_ops = sorted([SheetOption(x) for x in all_sheets],
                            key=lambda x: x.number)
    all_ops['All Sheets'] = all_sheets_ops

    sheetsets = revit.query.get_sheet_sets(doc)
    for sheetset in sheetsets:
        sheetset_sheets = \
            [x for x in sheetset.Views if isinstance(x, DB.ViewSheet)]
        if filterfunc:
            sheetset_sheets = filter(filterfunc, sheetset_sheets)
        sheetset_ops = sorted([SheetOption(x) for x in sheetset_sheets],
                              key=lambda x: x.number)
        all_ops[sheetset.Name] = sheetset_ops

    # ask user for multiple sheets
    selected_sheets = SelectFromList.show(
        all_ops,
        title=title,
        group_selector_title='Sheet Sets:',
        button_name=button_name,
        width=width,
        multiselect=multiple,
        checked_only=True,
        default_group='All Sheets'
        )

    return selected_sheets


def select_views(title='Select Views',
                 button_name='Select',
                 width=DEFAULT_INPUTWINDOW_WIDTH,
                 multiple=True,
                 filterfunc=None,
                 doc=None,
                 use_selection=False):
    """Standard form for selecting views.

    Args:
        title (str, optional): list window title
        button_name (str, optional): list window button caption
        width (int, optional): width of list window
        multiple (bool, optional):
            allow multi-selection (uses check boxes). defaults to True
        filterfunc (function):
            filter function to be applied to context items.
        doc (DB.Document, optional):
            source document for views; defaults to active document
        use_selection (bool, optional):
            ask if user wants to use currently selected views.
    Returns:
        list[DB.View]: list of selected views

    Example:
        >>> from pyrevit import forms
        >>> forms.select_views()
        ... [<Autodesk.Revit.DB.View object>,
        ...  <Autodesk.Revit.DB.View object>]
    """
    doc = doc or HOST_APP.doc

    if use_selection:
        current_selected_views = revit.get_selection() \
                                      .include(DB.View) \
                                      .elements
        if filterfunc:
            current_selected_views = \
                filter(filterfunc, current_selected_views)
        if current_selected_views \
                and (multiple or len(current_selected_views) == 1) \
                and ask_to_use_selected("views"):
            if multiple:
                return current_selected_views
            else:
                return current_selected_views[0]

    all_graphviews = revit.query.get_all_views(doc=doc)

    if filterfunc:
        all_graphviews = filter(filterfunc, all_graphviews)

    selected_views = SelectFromList.show(
        sorted([ViewOption(x) for x in all_graphviews],
               key=lambda x: x.name),
        title=title,
        button_name=button_name,
        width=width,
        multiselect=multiple,
        checked_only=True
        )

    return selected_views


def select_levels(title='Select Levels',
                  button_name='Select',
                  width=DEFAULT_INPUTWINDOW_WIDTH,
                  multiple=True,
                  filterfunc=None,
                  doc=None,
                  use_selection=False):
    """Standard form for selecting levels.

    Args:
        title (str, optional): list window title
        button_name (str, optional): list window button caption
        width (int, optional): width of list window
        multiple (bool, optional):
            allow multi-selection (uses check boxes). defaults to True
        filterfunc (function):
            filter function to be applied to context items.
        doc (DB.Document, optional):
            source document for levels; defaults to active document
        use_selection (bool, optional):
            ask if user wants to use currently selected levels.
    Returns:
        list[DB.Level]: list of selected levels

    Example:
        >>> from pyrevit import forms
        >>> forms.select_levels()
        ... [<Autodesk.Revit.DB.Level object>,
        ...  <Autodesk.Revit.DB.Level object>]
    """
    doc = doc or HOST_APP.doc

    if use_selection:
        current_selected_levels = revit.get_selection() \
                                       .include(DB.Level) \
                                       .elements
        if filterfunc:
            current_selected_levels = \
                filter(filterfunc, current_selected_levels)
        if current_selected_levels \
                and (multiple or len(current_selected_levels) == 1) \
                and ask_to_use_selected("levels"):
            if multiple:
                return current_selected_levels
            else:
                return current_selected_levels[0]

    all_levels = \
<<<<<<< HEAD
        revit.query.get_elements_by_categories([DB.BuiltInCategory.OST_Levels],
                                             doc=doc)
=======
        revit.query.get_elements_by_categories(
            [DB.BuiltInCategory.OST_Levels],
            doc=doc
            )
>>>>>>> e7a4f2ae

    if filterfunc:
        all_levels = filter(filterfunc, all_levels)

    selected_levels = SelectFromList.show(
        sorted([LevelOption(x) for x in all_levels],
               key=lambda x: x.Elevation),
        title=title,
        button_name=button_name,
        width=width,
        multiselect=multiple,
        checked_only=True,
        )
    return selected_levels


def select_viewtemplates(title='Select View Templates',
                         button_name='Select',
                         width=DEFAULT_INPUTWINDOW_WIDTH,
                         multiple=True,
                         filterfunc=None,
                         doc=None):
    """Standard form for selecting view templates.

    Args:
        title (str, optional): list window title
        button_name (str, optional): list window button caption
        width (int, optional): width of list window
        multiselect (bool, optional):
            allow multi-selection (uses check boxes). defaults to True
        filterfunc (function):
            filter function to be applied to context items.
        doc (DB.Document, optional):
            source document for views; defaults to active document

    Returns:
        list[DB.View]: list of selected view templates

    Example:
        >>> from pyrevit import forms
        >>> forms.select_viewtemplates()
        ... [<Autodesk.Revit.DB.View object>,
        ...  <Autodesk.Revit.DB.View object>]
    """
    doc = doc or HOST_APP.doc
    all_viewtemplates = revit.query.get_all_view_templates(doc=doc)

    if filterfunc:
        all_viewtemplates = filter(filterfunc, all_viewtemplates)

    selected_viewtemplates = SelectFromList.show(
        sorted([ViewOption(x) for x in all_viewtemplates],
               key=lambda x: x.name),
        title=title,
        button_name=button_name,
        width=width,
        multiselect=multiple,
        checked_only=True
        )

    return selected_viewtemplates


def select_schedules(title='Select Schedules',
                     button_name='Select',
                     width=DEFAULT_INPUTWINDOW_WIDTH,
                     multiple=True,
                     filterfunc=None,
                     doc=None):
    """Standard form for selecting schedules.

    Args:
        title (str, optional): list window title
        button_name (str, optional): list window button caption
        width (int, optional): width of list window
        multiselect (bool, optional):
            allow multi-selection (uses check boxes). defaults to True
        filterfunc (function):
            filter function to be applied to context items.
        doc (DB.Document, optional):
            source document for views; defaults to active document

    Returns:
        list[DB.ViewSchedule]: list of selected schedules

    Example:
        >>> from pyrevit import forms
        >>> forms.select_schedules()
        ... [<Autodesk.Revit.DB.ViewSchedule object>,
        ...  <Autodesk.Revit.DB.ViewSchedule object>]
    """
    doc = doc or HOST_APP.doc
    all_schedules = revit.query.get_all_schedules(doc=doc)

    if filterfunc:
        all_schedules = filter(filterfunc, all_schedules)

    selected_schedules = \
        SelectFromList.show(
            sorted([ViewOption(x) for x in all_schedules],
                   key=lambda x: x.name),
            title=title,
            button_name=button_name,
            width=width,
            multiselect=multiple,
            checked_only=True
        )

    return selected_schedules


def select_open_docs(title='Select Open Documents',
                     button_name='OK',
                     width=DEFAULT_INPUTWINDOW_WIDTH,    #pylint: disable=W0613
                     multiple=True,
                     filterfunc=None):
    """Standard form for selecting open documents.

    Args:
        title (str, optional): list window title
        button_name (str, optional): list window button caption
        width (int, optional): width of list window
        multiselect (bool, optional):
            allow multi-selection (uses check boxes). defaults to True
        filterfunc (function):
            filter function to be applied to context items.

    Returns:
        list[DB.Document]: list of selected documents

    Example:
        >>> from pyrevit import forms
        >>> forms.select_open_docs()
        ... [<Autodesk.Revit.DB.Document object>,
        ...  <Autodesk.Revit.DB.Document object>]
    """
    # find open documents other than the active doc
    open_docs = [d for d in revit.docs if not d.IsLinked]    #pylint: disable=E1101
    open_docs.remove(revit.doc)    #pylint: disable=E1101

    if not open_docs:
        alert('Only one active document is found. '
              'At least two documents must be open. '
              'Operation cancelled.')
        return

    return SelectFromList.show(
        open_docs,
        name_attr='Title',
        multiselect=multiple,
        title=title,
        button_name=button_name,
        filterfunc=filterfunc
        )


def select_titleblocks(title='Select Titleblock',
                       button_name='Select',
                       no_tb_option='No Title Block',
                       width=DEFAULT_INPUTWINDOW_WIDTH,
                       multiple=False,
                       filterfunc=None,
                       doc=None):
    """Standard form for selecting a titleblock.

    Args:
        title (str, optional): list window title
        button_name (str, optional): list window button caption
        no_tb_option (str, optional): name of option for no title block
        width (int, optional): width of list window
        multiselect (bool, optional):
            allow multi-selection (uses check boxes). defaults to True
        filterfunc (function):
            filter function to be applied to context items.
        doc (DB.Document, optional):
            source document for titleblocks; defaults to active document

    Returns:
        DB.ElementId: selected titleblock id.

    Example:
        >>> from pyrevit import forms
        >>> forms.select_titleblocks()
        ... <Autodesk.Revit.DB.ElementId object>
    """
    doc = doc or HOST_APP.doc
    titleblocks = DB.FilteredElementCollector(doc)\
                    .OfCategory(DB.BuiltInCategory.OST_TitleBlocks)\
                    .WhereElementIsElementType()\
                    .ToElements()

    tblock_dict = {'{}: {}'.format(tb.FamilyName,
                                   revit.query.get_name(tb)): tb.Id
                   for tb in titleblocks}
    tblock_dict[no_tb_option] = DB.ElementId.InvalidElementId
    selected_titleblocks = SelectFromList.show(sorted(tblock_dict.keys()),
                                               title=title,
                                               button_name=button_name,
                                               width=width,
                                               multiselect=multiple,
                                               filterfunc=filterfunc)
    if selected_titleblocks:
        if multiple:
            return [tblock_dict[x] for x in selected_titleblocks]
        else:
            return tblock_dict[selected_titleblocks]


def select_swatch(title='Select Color Swatch', button_name='Select'):
    """Standard form for selecting a color swatch.

    Args:
        title (str, optional): swatch list window title
        button_name (str, optional): swatch list window button caption

    Returns:
        pyrevit.coreutils.colors.RGB: rgb color

    Example:
        >>> from pyrevit import forms
        >>> forms.select_swatch(title="Select Text Color")
        ... <RGB #CD8800>
    """
    itemplate = utils.load_ctrl_template(
        os.path.join(XAML_FILES_DIR, "SwatchContainerStyle.xaml")
        )
    swatch = SelectFromList.show(
        colors.COLORS.values(),
        title=title,
        button_name=button_name,
        width=300,
        multiselect=False,
        item_template=itemplate
        )

    return swatch


def select_image(images, title='Select Image', button_name='Select'):
    """Standard form for selecting an image.

    Args:
        images (list[str] | list[framework.Imaging.BitmapImage]):
            list of image file paths or bitmaps
        title (str, optional): swatch list window title
        button_name (str, optional): swatch list window button caption

    Returns:
        str : path of the selected image

    Example:
        >>> from pyrevit import forms
        >>> forms.select_image(['C:/path/to/image1.png',
                                'C:/path/to/image2.png'],
                                title="Select Variation")
        ... 'C:/path/to/image1.png'
    """
    ptemplate = utils.load_itemspanel_template(
        os.path.join(XAML_FILES_DIR, "ImageListPanelStyle.xaml")
        )

    itemplate = utils.load_ctrl_template(
        os.path.join(XAML_FILES_DIR, "ImageListContainerStyle.xaml")
        )

    bitmap_images = {}
    for imageobj in images:
        if isinstance(imageobj, str):
            img = utils.bitmap_from_file(imageobj)
            if img:
                bitmap_images[img] = imageobj
        elif isinstance(imageobj, framework.Imaging.BitmapImage):
            bitmap_images[imageobj] = imageobj

    selected_image = SelectFromList.show(
        sorted(bitmap_images.keys(), key=lambda x: x.UriSource.AbsolutePath),
        title=title,
        button_name=button_name,
        width=500,
        multiselect=False,
        item_template=itemplate,
        items_panel_template=ptemplate
        )

    return bitmap_images.get(selected_image, None)


def select_parameters(src_element,
                      title='Select Parameters',
                      button_name='Select',
                      multiple=True,
                      filterfunc=None,
                      include_instance=True,
                      include_type=True):
    """Standard form for selecting parameters from given element.

    Args:
        src_element (DB.Element): source element
        title (str, optional): list window title
        button_name (str, optional): list window button caption
        multiselect (bool, optional):
            allow multi-selection (uses check boxes). defaults to True
        filterfunc (function):
            filter function to be applied to context items.
        include_instance (bool, optional): list instance parameters
        include_type (bool, optional): list type parameters

    Returns:
        list[:obj:`ParamDef`]: list of paramdef objects

    Example:
        >>> forms.select_parameter(
        ...     src_element,
        ...     title='Select Parameters',
        ...     multiple=True,
        ...     include_instance=True,
        ...     include_type=True
        ... )
        ... [<ParamDef >, <ParamDef >]
    """
    param_defs = []
    non_storage_type = coreutils.get_enum_none(DB.StorageType)
    if include_instance:
        # collect instance parameters
        param_defs.extend(
            [ParamDef(name=x.Definition.Name, istype=False)
             for x in src_element.Parameters
             if not x.IsReadOnly and x.StorageType != non_storage_type]
        )

    if include_type:
        # collect type parameters
        src_type = revit.query.get_type(src_element)
        param_defs.extend(
            [ParamDef(name=x.Definition.Name, istype=True)
             for x in src_type.Parameters
             if not x.IsReadOnly and x.StorageType != non_storage_type]
        )

    if filterfunc:
        param_defs = filter(filterfunc, param_defs)

    itemplate = utils.load_ctrl_template(
        os.path.join(XAML_FILES_DIR, "ParameterItemStyle.xaml")
        )
    selected_params = SelectFromList.show(
        param_defs,
        title=title,
        button_name=button_name,
        width=450,
        multiselect=multiple,
        item_template=itemplate
        )

    return selected_params


def select_family_parameters(family_doc,
                             title='Select Parameters',
                             button_name='Select',
                             multiple=True,
                             filterfunc=None,
                             include_instance=True,
                             include_type=True,
                             include_builtin=True,
                             include_labeled=True):
    """Standard form for selecting parameters from given family document.

    Args:
        family_doc (DB.Document): source family document
        title (str, optional): list window title
        button_name (str, optional): list window button caption
        multiselect (bool, optional):
            allow multi-selection (uses check boxes). defaults to True
        filterfunc (function):
            filter function to be applied to context items.
        include_instance (bool, optional): list instance parameters
        include_type (bool, optional): list type parameters
        include_builtin (bool, optional): list builtin parameters
        include_labeled (bool, optional): list parameters used as labels

    Returns:
        list[:obj:`DB.FamilyParameter`]: list of family parameter objects

    Example:
        >>> forms.select_family_parameters(
        ...     family_doc,
        ...     title='Select Parameters',
        ...     multiple=True,
        ...     include_instance=True,
        ...     include_type=True
        ... )
        ... [<DB.FamilyParameter >, <DB.FamilyParameter >]
    """
    family_doc = family_doc or HOST_APP.doc
    family_params = revit.query.get_family_parameters(family_doc)
    # get all params used in labeles
    label_param_ids = \
        [x.Id for x in revit.query.get_family_label_parameters(family_doc)]

    if filterfunc:
        family_params = filter(filterfunc, family_params)

    param_defs = []
    for family_param in family_params:
        if not include_instance and family_param.IsInstance:
            continue
        if not include_type and not family_param.IsInstance:
            continue
        if not include_builtin and family_param.Id.IntegerValue < 0:
            continue
        if not include_labeled and family_param.Id in label_param_ids:
            continue

        param_defs.append(
            FamilyParamOption(family_param,
                              builtin=family_param.Id.IntegerValue < 0,
                              labeled=family_param.Id in label_param_ids)
            )

    itemplate = utils.load_ctrl_template(
        os.path.join(XAML_FILES_DIR, "FamilyParameterItemStyle.xaml")
        )
    selected_params = SelectFromList.show(
        {
            'All Parameters': param_defs,
            'Type Parameters': [x for x in param_defs if x.istype],
            'Built-in Parameters': [x for x in param_defs if x.isbuiltin],
            'Used as Label': [x for x in param_defs if x.islabeled],
        },
        title=title,
        button_name=button_name,
        group_selector_title='Parameter Filters:',
        width=450,
        multiselect=multiple,
        item_template=itemplate
        )

    return selected_params


def alert(msg, title=None, sub_msg=None, expanded=None, footer='',
          ok=True, cancel=False, yes=False, no=False, retry=False,
          warn_icon=True, options=None, exitscript=False):
    """Show a task dialog with given message.

    Args:
        msg (str): message to be displayed
        title (str, optional): task dialog title
        ok (bool, optional): show OK button, defaults to True
        cancel (bool, optional): show Cancel button, defaults to False
        yes (bool, optional): show Yes button, defaults to False
        no (bool, optional): show NO button, defaults to False
        retry (bool, optional): show Retry button, defaults to False
        options(list[str], optional): list of command link titles in order
        exitscript (bool, optional): exit if cancel or no, defaults to False

    Returns:
        bool: True if okay, yes, or retry, otherwise False

    Example:
        >>> from pyrevit import forms
        >>> forms.alert('Are you sure?',
        ...              ok=False, yes=True, no=True, exitscript=True)
    """
    # BUILD DIALOG
    cmd_name = EXEC_PARAMS.command_name
    if not title:
        title = cmd_name if cmd_name else 'pyRevit'
    tdlg = UI.TaskDialog(title)

    # process input types
    just_ok = ok and not any([cancel, yes, no, retry])

    options = options or []
    # add command links if any
    if options:
        clinks = coreutils.get_enum_values(UI.TaskDialogCommandLinkId)
        max_clinks = len(clinks)
        for idx, cmd in enumerate(options):
            if idx < max_clinks:
                tdlg.AddCommandLink(clinks[idx], cmd)
    # otherwise add buttons
    else:
        buttons = coreutils.get_enum_none(UI.TaskDialogCommonButtons)
        if yes:
            buttons |= UI.TaskDialogCommonButtons.Yes
        elif ok:
            buttons |= UI.TaskDialogCommonButtons.Ok

        if cancel:
            buttons |= UI.TaskDialogCommonButtons.Cancel
        if no:
            buttons |= UI.TaskDialogCommonButtons.No
        if retry:
            buttons |= UI.TaskDialogCommonButtons.Retry
        tdlg.CommonButtons = buttons

    # set texts
    tdlg.MainInstruction = msg
    tdlg.MainContent = sub_msg
    tdlg.ExpandedContent = expanded
    if footer:
        footer = footer.strip() + '\n'
    tdlg.FooterText = footer + 'pyRevit {}'.format(
        versionmgr.get_pyrevit_version().get_formatted()
        )
    tdlg.TitleAutoPrefix = False

    # set icon
    tdlg.MainIcon = \
        UI.TaskDialogIcon.TaskDialogIconWarning \
        if warn_icon else UI.TaskDialogIcon.TaskDialogIconNone

    # tdlg.VerificationText = 'verif'

    # SHOW DIALOG
    res = tdlg.Show()

    # PROCESS REPONSES
    # positive response
    mlogger.debug('alert result: %s', res)
    if res == UI.TaskDialogResult.Ok \
            or res == UI.TaskDialogResult.Yes \
            or res == UI.TaskDialogResult.Retry:
        if just_ok and exitscript:
            sys.exit()
        return True
    # negative response
    elif res == coreutils.get_enum_none(UI.TaskDialogResult) \
            or res == UI.TaskDialogResult.Cancel \
            or res == UI.TaskDialogResult.No:
        if exitscript:
            sys.exit()
        else:
            return False

    # command link response
    elif 'CommandLink' in str(res):
        tdresults = sorted(
            [x for x in coreutils.get_enum_values(UI.TaskDialogResult)
             if 'CommandLink' in str(x)]
            )
        residx = tdresults.index(res)
        return options[residx]
    elif exitscript:
        sys.exit()
    else:
        return False


def alert_ifnot(condition, msg, *args, **kwargs):
    """Show a task dialog with given message if condition is NOT met.

    Args:
        condition (bool): condition to test
        msg (str): message to be displayed
        title (str, optional): task dialog title
        ok (bool, optional): show OK button, defaults to True
        cancel (bool, optional): show Cancel button, defaults to False
        yes (bool, optional): show Yes button, defaults to False
        no (bool, optional): show NO button, defaults to False
        retry (bool, optional): show Retry button, defaults to False
        exitscript (bool, optional): exit if cancel or no, defaults to False

    Returns:
        bool: True if okay, yes, or retry, otherwise False

    Example:
        >>> from pyrevit import forms
        >>> forms.alert_ifnot(value > 12,
        ...                   'Are you sure?',
        ...                    ok=False, yes=True, no=True, exitscript=True)
    """
    if not condition:
        return alert(msg, *args, **kwargs)


def pick_folder(title=None):
    """Show standard windows pick folder dialog.

    Args:
        title (str, optional): title for the window

    Returns:
        str: folder path
    """
    if CPDialogs:
        fb_dlg = CPDialogs.CommonOpenFileDialog()
        fb_dlg.IsFolderPicker = True
        if title:
            fb_dlg.Title = title
        if fb_dlg.ShowDialog() == CPDialogs.CommonFileDialogResult.Ok:
            return fb_dlg.FileName
    else:
        fb_dlg = Forms.FolderBrowserDialog()
        if title:
            fb_dlg.Description = title
        if fb_dlg.ShowDialog() == Forms.DialogResult.OK:
            return fb_dlg.SelectedPath


def pick_file(file_ext='', files_filter='', init_dir='',
              restore_dir=True, multi_file=False, unc_paths=False):
    r"""Pick file dialog to select a destination file.

    Args:
        file_ext (str): file extension
        files_filter (str): file filter
        init_dir (str): initial directory
        restore_dir (bool): restore last directory
        multi_file (bool): allow select multiple files
        unc_paths (bool): return unc paths

    Returns:
        str or list[str]: file path or list of file paths if multi_file=True

    Example:
        >>> from pyrevit import forms
        >>> forms.pick_file(file_ext='csv')
        ... r'C:\output\somefile.csv'

        >>> forms.pick_file(file_ext='csv', multi_file=True)
        ... [r'C:\output\somefile1.csv', r'C:\output\somefile2.csv']

        >>> forms.pick_file(files_filter='All Files (*.*)|*.*|'
                                         'Excel Workbook (*.xlsx)|*.xlsx|'
                                         'Excel 97-2003 Workbook|*.xls',
                            multi_file=True)
        ... [r'C:\output\somefile1.xlsx', r'C:\output\somefile2.xls']
    """
    of_dlg = Forms.OpenFileDialog()
    if files_filter:
        of_dlg.Filter = files_filter
    else:
        of_dlg.Filter = '|*.{}'.format(file_ext)
    of_dlg.RestoreDirectory = restore_dir
    of_dlg.Multiselect = multi_file
    if init_dir:
        of_dlg.InitialDirectory = init_dir
    if of_dlg.ShowDialog() == Forms.DialogResult.OK:
        if multi_file:
            if unc_paths:
                return [coreutils.dletter_to_unc(x)
                        for x in of_dlg.FileNames]
            return of_dlg.FileNames
        else:
            if unc_paths:
                return coreutils.dletter_to_unc(of_dlg.FileName)
            return of_dlg.FileName


def save_file(file_ext='', files_filter='', init_dir='', default_name='',
              restore_dir=True, unc_paths=False):
    r"""Save file dialog to select a destination file for data.

    Args:
        file_ext (str): file extension
        files_filter (str): file filter
        init_dir (str): initial directory
        default_name (str): default file name
        restore_dir (bool): restore last directory
        unc_paths (bool): return unc paths

    Returns:
        str: file path

    Example:
        >>> from pyrevit import forms
        >>> forms.save_file(file_ext='csv')
        ... r'C:\output\somefile.csv'
    """
    sf_dlg = Forms.SaveFileDialog()
    if files_filter:
        sf_dlg.Filter = files_filter
    else:
        sf_dlg.Filter = '|*.{}'.format(file_ext)
    sf_dlg.RestoreDirectory = restore_dir
    if init_dir:
        sf_dlg.InitialDirectory = init_dir

    # setting default filename
    sf_dlg.FileName = default_name

    if sf_dlg.ShowDialog() == Forms.DialogResult.OK:
        if unc_paths:
            return coreutils.dletter_to_unc(sf_dlg.FileName)
        return sf_dlg.FileName


def pick_excel_file(save=False):
    """File pick/save dialog for an excel file.

    Args:
        save (bool): show file save dialog, instead of file pick dialog

    Returns:
        str: file path
    """
    if save:
        return save_file(file_ext='xlsx')
    return pick_file(files_filter='All Files (*.*)|*.*|'
                     'Excel Workbook (*.xlsx)|*.xlsx|'
                     'Excel 97-2003 Workbook|*.xls')


def save_excel_file():
    """File save dialog for an excel file.

    Returns:
        str: file path
    """
    return pick_excel_file(save=True)


def check_workshared(doc=None, message='Model is not workshared.'):
    """Verify if model is workshared and notify user if not.

    Args:
        doc (DB.Document): target document, current of not provided
        message (str): prompt message if returning False

    Returns:
        bool: True if doc is workshared
    """
    doc = doc or HOST_APP.doc
    if not doc.IsWorkshared:
        alert(message, warn_icon=True)
        return False
    return True


def check_selection(exitscript=False,
                    message='At least one element must be selected.'):
    """Verify if selection is not empty notify user if it is.

    Args:
        exitscript (bool): exit script if returning False
        message (str): prompt message if returning False

    Returns:
        bool: True if selection has at least one item
    """
    if revit.get_selection().is_empty:
        alert(message, exitscript=exitscript)
        return False
    return True


def check_familydoc(doc=None, family_cat=None, exitscript=False):
    """Verify document is a Family and notify user if not.

    Args:
        doc (DB.Document): target document, current of not provided
        family_cat (str): family category name
        exitscript (bool): exit script if returning False

    Returns:
        bool: True if doc is a Family and of provided category

    Example:
        >>> from pyrevit import forms
        >>> forms.check_familydoc(doc=revit.doc, family_cat='Data Devices')
        ... True
    """
    doc = doc or HOST_APP.doc
    family_cat = revit.query.get_category(family_cat)
    if doc.IsFamilyDocument and family_cat:
        if doc.OwnerFamily.FamilyCategory.Id == family_cat.Id:
            return True
    elif doc.IsFamilyDocument and not family_cat:
        return True

    family_type_msg = ' of type {}'\
                      .format(family_cat.Name) if family_cat else''
    alert('Active document must be a Family document{}.'
          .format(family_type_msg), exitscript=exitscript)
    return False


def check_modeldoc(doc=None, exitscript=False):
    """Verify document is a not a Model and notify user if not.

    Args:
        doc (DB.Document): target document, current of not provided
        exitscript (bool): exit script if returning False

    Returns:
        bool: True if doc is a Model

    Example:
        >>> from pyrevit import forms
        >>> forms.check_modeldoc(doc=revit.doc)
        ... True
    """
    doc = doc or HOST_APP.doc
    if not doc.IsFamilyDocument:
        return True

    alert('Active document must be a Revit model (not a Family).',
          exitscript=exitscript)
    return False


def check_modelview(view, exitscript=False):
    """Verify target view is a model view.

    Args:
        view (DB.View): target view
        exitscript (bool): exit script if returning False

    Returns:
        bool: True if view is model view

    Example:
        >>> from pyrevit import forms
        >>> forms.check_modelview(view=revit.active_view)
        ... True
    """
    if not isinstance(view, (DB.View3D, DB.ViewPlan, DB.ViewSection)):
        alert("Active view must be a model view.", exitscript=exitscript)
        return False
    return True


def check_viewtype(view, view_type, exitscript=False):
    """Verify target view is of given type

    Args:
        view (DB.View): target view
        view_type (DB.ViewType): type of view
        exitscript (bool): exit script if returning False

    Returns:
        bool: True if view is of given type

    Example:
        >>> from pyrevit import forms
        >>> forms.check_viewtype(revit.active_view, DB.ViewType.DrawingSheet)
        ... True
    """
    if view.ViewType != view_type:
        alert(
            "Active view must be a {}.".format(
                ' '.join(coreutils.split_words(str(view_type)))),
            exitscript=exitscript
            )
        return False
    return True


def toast(message, title='pyRevit', appid='pyRevit',
          icon=None, click=None, actions=None):
    """Show a Windows 10 notification.

    Args:
        message (str): notification message
        title (str): notification title
        appid (str): app name (will show under message)
        icon (str): file path to icon .ico file (defaults to pyRevit icon)
        click (str): click action commands string
        actions (dict): dictionary of button names and action strings

    Example:
        >>> script.toast("Hello World!",
        ...              title="My Script",
        ...              appid="MyAPP",
        ...              click="https://eirannejad.github.io/pyRevit/",
        ...              actions={
        ...                  "Open Google":"https://google.com",
        ...                  "Open Toast64":"https://github.com/go-toast/toast"
        ...                  })
    """
    toaster.send_toast(
        message,
        title=title,
        appid=appid,
        icon=icon,
        click=click,
        actions=actions)


def ask_for_string(default=None, prompt=None, title=None, **kwargs):
    """Ask user to select a string value.

    This is a shortcut function that configures :obj:`GetValueWindow` for
    string data types. kwargs can be used to pass on other arguments.

    Args:
        default (str): default unique string. must not be in reserved_values
        prompt (str): prompt message
        title (str): title message
        kwargs (type): other arguments to be passed to :obj:`GetValueWindow`

    Returns:
        str: selected string value

    Example:
        >>> forms.ask_for_string(
        ...     default='some-tag',
        ...     prompt='Enter new tag name:',
        ...     title='Tag Manager')
        ... 'new-tag'
    """
    return GetValueWindow.show(
        None,
        value_type='string',
        default=default,
        prompt=prompt,
        title=title,
        **kwargs
        )


def ask_for_unique_string(reserved_values,
                          default=None, prompt=None, title=None, **kwargs):
    """Ask user to select a unique string value.

    This is a shortcut function that configures :obj:`GetValueWindow` for
    unique string data types. kwargs can be used to pass on other arguments.

    Args:
        reserved_values (list[str]): list of reserved (forbidden) values
        default (str): default unique string. must not be in reserved_values
        prompt (str): prompt message
        title (str): title message
        kwargs (type): other arguments to be passed to :obj:`GetValueWindow`

    Returns:
        str: selected unique string

    Example:
        >>> forms.ask_for_unique_string(
        ...     prompt='Enter a Unique Name',
        ...     title=self.Title,
        ...     reserved_values=['Ehsan', 'Gui', 'Guido'],
        ...     owner=self)
        ... 'unique string'

        In example above, owner argument is provided to be passed to underlying
        :obj:`GetValueWindow`.

    """
    return GetValueWindow.show(
        None,
        value_type='string',
        default=default,
        prompt=prompt,
        title=title,
        reserved_values=reserved_values,
        **kwargs
        )


def ask_for_one_item(items, default=None, prompt=None, title=None, **kwargs):
    """Ask user to select an item from a list of items.

    This is a shortcut function that configures :obj:`GetValueWindow` for
    'single-select' data types. kwargs can be used to pass on other arguments.

    Args:
        items (list[str]): list of items to choose from
        default (str): default selected item
        prompt (str): prompt message
        title (str): title message
        kwargs (type): other arguments to be passed to :obj:`GetValueWindow`

    Returns:
        str: selected item

    Example:
        >>> forms.ask_for_one_item(
        ...     ['test item 1', 'test item 2', 'test item 3'],
        ...     default='test item 2',
        ...     prompt='test prompt',
        ...     title='test title'
        ... )
        ... 'test item 1'
    """
    return GetValueWindow.show(
        items,
        value_type='dropdown',
        default=default,
        prompt=prompt,
        title=title,
        **kwargs
        )


def ask_for_date(default=None, prompt=None, title=None, **kwargs):
    """Ask user to select a date value.

    This is a shortcut function that configures :obj:`GetValueWindow` for
    date data types. kwargs can be used to pass on other arguments.

    Args:
        default (datetime.datetime): default selected date value
        prompt (str): prompt message
        title (str): title message
        kwargs (type): other arguments to be passed to :obj:`GetValueWindow`

    Returns:
        datetime.datetime: selected date

    Example:
        >>> forms.ask_for_date(default="", title="Enter deadline:")
        ... datetime.datetime(2019, 5, 17, 0, 0)
    """
    # FIXME: window does not set default value
    return GetValueWindow.show(
        None,
        value_type='date',
        default=default,
        prompt=prompt,
        title=title,
        **kwargs
        )


def ask_to_use_selected(type_name):
    """Ask user if wants to use currently selected elements.

    Args:
        type_name (str): Element type of expected selected elements
    """
    return alert("You currently have %s selected. "
                 "Do you want to use them?" % type_name.lower(),
                 yes=True, no=True)


def inform_wip():
    """Show work-in-progress prompt to user and exit script.

    Example:
        >>> forms.inform_wip()
    """
    alert("Work in progress.", exitscript=True)<|MERGE_RESOLUTION|>--- conflicted
+++ resolved
@@ -1853,15 +1853,10 @@
                 return current_selected_levels[0]
 
     all_levels = \
-<<<<<<< HEAD
-        revit.query.get_elements_by_categories([DB.BuiltInCategory.OST_Levels],
-                                             doc=doc)
-=======
         revit.query.get_elements_by_categories(
             [DB.BuiltInCategory.OST_Levels],
             doc=doc
             )
->>>>>>> e7a4f2ae
 
     if filterfunc:
         all_levels = filter(filterfunc, all_levels)
