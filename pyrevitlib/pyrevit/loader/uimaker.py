# -*- coding: utf-8 -*-
"""UI maker."""
import sys
import imp
import os.path as op

from pyrevit import HOST_APP, EXEC_PARAMS, PyRevitException
from pyrevit.coreutils import assmutils
from pyrevit.coreutils.logger import get_logger
from pyrevit.coreutils import applocales
from pyrevit.api import UI

from pyrevit.coreutils import ribbon
from pyrevit.coreutils.ribbon import ICON_MEDIUM

# pylint: disable=W0703,C0302,C0103,C0413
import pyrevit.extensions as exts
from pyrevit.extensions import components
from pyrevit.userconfig import user_config


mlogger = get_logger(__name__)


CONFIG_SCRIPT_TITLE_POSTFIX = "\u25CF"


class UIMakerParams:
    """UI maker parameters.

    Args:
        par_ui (_PyRevitUI): Parent UI item
        par_cmp (GenericUIComponent): Parent UI component
        cmp_item (GenericUIComponent): UI component item
        asm_info (AssemblyInfo): Assembly info
        create_beta (bool, optional): Create beta button. Defaults to False
    """

    def __init__(self, par_ui, par_cmp, cmp_item, asm_info, create_beta=False):
        self.parent_ui = par_ui
        self.parent_cmp = par_cmp
        self.component = cmp_item
        self.asm_info = asm_info
        self.create_beta_cmds = create_beta


def _make_button_tooltip(button):
    tooltip = button.tooltip + "\n\n" if button.tooltip else ""
    tooltip += "Bundle Name:\n{} ({})".format(
        button.name, button.type_id.replace(".", "")
    )
    if button.author:
        tooltip += "\n\nAuthor(s):\n{}".format(button.author)
    return tooltip


def _make_button_tooltip_ext(button, asm_name):

    tooltip_ext = ""

    if button.min_revit_ver and not button.max_revit_ver:
        tooltip_ext += "Compatible with {} {} and above\n\n".format(
            HOST_APP.proc_name, button.min_revit_ver
        )

    if button.max_revit_ver and not button.min_revit_ver:
        tooltip_ext += "Compatible with {} {} and earlier\n\n".format(
            HOST_APP.proc_name, button.max_revit_ver
        )

    if button.min_revit_ver and button.max_revit_ver:
        if int(button.min_revit_ver) != int(button.max_revit_ver):
            tooltip_ext += "Compatible with {} {} to {}\n\n".format(
                HOST_APP.proc_name, button.min_revit_ver, button.max_revit_ver
            )
        else:
            tooltip_ext += "Compatible with {} {} only\n\n".format(
                HOST_APP.proc_name, button.min_revit_ver
            )

    if isinstance(button, (components.LinkButton, components.InvokeButton)):
        tooltip_ext += "Class Name:\n{}\n\nAssembly Name:\n{}\n\n".format(
            button.command_class or "Runs first matching DB.IExternalCommand",
            button.assembly,
        )
    else:
        tooltip_ext += "Class Name:\n{}\n\nAssembly Name:\n{}\n\n".format(
            button.unique_name, asm_name
        )

    if button.control_id:
        tooltip_ext += "Control Id:\n{}".format(button.control_id)

    return tooltip_ext


def _make_tooltip_ext_if_requested(button, asm_name):
    if user_config.tooltip_debug_info:
        return _make_button_tooltip_ext(button, asm_name)


def _make_ui_title(button):
    if button.has_config_script():
        return button.ui_title + " {}".format(CONFIG_SCRIPT_TITLE_POSTFIX)
    else:
        return button.ui_title


def _make_full_class_name(asm_name, class_name):
    if asm_name and class_name:
        return "{}.{}".format(asm_name, class_name)
    return None


def _set_highlights(button, ui_item):
    ui_item.reset_highlights()
    if button.highlight_type == exts.MDATA_HIGHLIGHT_TYPE_UPDATED:
        ui_item.highlight_as_updated()
    elif button.highlight_type == exts.MDATA_HIGHLIGHT_TYPE_NEW:
        ui_item.highlight_as_new()


def _get_effective_classname(button):
    """Verifies if button has class_name set.

    This means that typemaker has created a executor type for this command.
    If class_name is not set, this function returns button.unique_name.
    This allows for the UI button to be created and linked to the previously
    created assembly.
    If the type does not exist in the assembly, the UI button will not work,
    however this allows updating the command with the correct executor type,
    once command script has been fixed and pyrevit is reloaded.

    Args:
        button (pyrevit.extensions.genericcomps.GenericUICommand): button

    Returns:
        (str): class_name (or unique_name if class_name is None)
    """
    return button.class_name if button.class_name else button.unique_name


def _produce_ui_separator(ui_maker_params):
    """Create a separator.

    Args:
        ui_maker_params (UIMakerParams): Standard parameters for making ui item.
    """
    parent_ui_item = ui_maker_params.parent_ui
    ext_asm_info = ui_maker_params.asm_info

    if not ext_asm_info.reloading:
        mlogger.debug("Adding separator to: %s", parent_ui_item)
        try:
            if hasattr(parent_ui_item, "add_separator"):  # re issue #361
                parent_ui_item.add_separator()
        except PyRevitException as err:
            mlogger.error("UI error: %s", err.msg)

    return None


def _produce_ui_slideout(ui_maker_params):
    """Create a slide out.

    Args:
        ui_maker_params (UIMakerParams): Standard parameters for making ui item.
    """
    parent_ui_item = ui_maker_params.parent_ui
    ext_asm_info = ui_maker_params.asm_info

    if not ext_asm_info.reloading:
        # Log panel items before adding slideout (for debugging order issues)
        try:
            if hasattr(parent_ui_item, "get_rvtapi_object"):
                existing_items = parent_ui_item.get_rvtapi_object().GetItems()
                mlogger.debug(
                    "SLIDEOUT: Panel has %d items before adding slideout",
                    len(existing_items),
                )
                for idx, item in enumerate(existing_items):
                    mlogger.debug(
                        "SLIDEOUT: Existing item %d: %s (type: %s)",
                        idx,
                        getattr(item, "Name", "unknown"),
                        type(item).__name__,
                    )
        except Exception as log_err:
            mlogger.debug("SLIDEOUT: Could not log existing items: %s", log_err)

        mlogger.debug("SLIDEOUT: Adding slide out to: %s", parent_ui_item)
        try:
            parent_ui_item.add_slideout()
            mlogger.debug("SLIDEOUT: Slideout added successfully")
        except PyRevitException as err:
            mlogger.error("UI error: %s", err.msg)

    return None


def _produce_ui_smartbutton(ui_maker_params):
    """Create a smart button.

    Args:
        ui_maker_params (UIMakerParams): Standard parameters for making ui item.
    """
    parent_ui_item = ui_maker_params.parent_ui
    parent = ui_maker_params.parent_cmp
    smartbutton = ui_maker_params.component
    ext_asm_info = ui_maker_params.asm_info

    if not smartbutton.is_supported:
        return None

    if smartbutton.is_beta and not ui_maker_params.create_beta_cmds:
        return None

    mlogger.debug("Producing smart button: %s", smartbutton)
    try:
        parent_ui_item.create_push_button(
            button_name=smartbutton.name,
            asm_location=ext_asm_info.location,
            class_name=_get_effective_classname(smartbutton),
            icon_path=smartbutton.icon_file or parent.icon_file,
            tooltip=_make_button_tooltip(smartbutton),
            tooltip_ext=_make_tooltip_ext_if_requested(smartbutton, ext_asm_info.name),
            tooltip_media=smartbutton.media_file,
            ctxhelpurl=smartbutton.help_url,
            avail_class_name=smartbutton.avail_class_name,
            update_if_exists=True,
            ui_title=_make_ui_title(smartbutton),
        )
    except PyRevitException as err:
        mlogger.error("UI error: %s", err.msg)
        return None

    smartbutton_ui = parent_ui_item.button(smartbutton.name)

    mlogger.debug("Importing smart button as module: %s", smartbutton)
    try:
        # replacing EXEC_PARAMS.command_name value with button name so the
        # init script can log under its own name
        prev_commandname = (
            __builtins__["__commandname__"]
            if "__commandname__" in __builtins__
            else None
        )
        prev_commandpath = (
            __builtins__["__commandpath__"]
            if "__commandpath__" in __builtins__
            else None
        )
        prev_shiftclick = (
            __builtins__["__shiftclick__"]
            if "__shiftclick__" in __builtins__
            else False
        )
        prev_debugmode = (
            __builtins__["__forceddebugmode__"]
            if "__forceddebugmode__" in __builtins__
            else False
        )

        __builtins__["__commandname__"] = smartbutton.name
        __builtins__["__commandpath__"] = smartbutton.script_file
        __builtins__["__shiftclick__"] = False
        __builtins__["__forceddebugmode__"] = False
    except Exception as err:
        mlogger.error("Smart button setup error: %s | %s", smartbutton, err)
        return smartbutton_ui

    try:
        # setup sys.paths for the smart command
        current_paths = list(sys.path)
        for search_path in smartbutton.module_paths:
            if search_path not in current_paths:
                sys.path.append(search_path)

        # importing smart button script as a module
        importedscript = imp.load_source(
            smartbutton.unique_name, smartbutton.script_file
        )
        # resetting EXEC_PARAMS.command_name to original
        __builtins__["__commandname__"] = prev_commandname
        __builtins__["__commandpath__"] = prev_commandpath
        __builtins__["__shiftclick__"] = prev_shiftclick
        __builtins__["__forceddebugmode__"] = prev_debugmode
        mlogger.debug("Import successful: %s", importedscript)
        mlogger.debug("Running self initializer: %s", smartbutton)

        # reset sys.paths back to normal
        sys.path = current_paths

        res = False
        try:
            # running the smart button initializer function
            res = importedscript.__selfinit__(
                smartbutton, smartbutton_ui, HOST_APP.uiapp
            )
        except Exception as button_err:
            mlogger.error(
                "Error initializing smart button: %s | %s", smartbutton, button_err
            )

        # if the __selfinit__ function returns False
        # remove the button
        if res is False:
            mlogger.debug("SelfInit returned False on Smartbutton: %s", smartbutton_ui)
            smartbutton_ui.deactivate()

        mlogger.debug("SelfInit successful on Smartbutton: %s", smartbutton_ui)
    except Exception as err:
        mlogger.error("Smart button script import error: %s | %s", smartbutton, err)
        return smartbutton_ui

    _set_highlights(smartbutton, smartbutton_ui)

    return smartbutton_ui


def _produce_ui_linkbutton(ui_maker_params):
    """Create a link button.

    Args:
        ui_maker_params (UIMakerParams): Standard parameters for making ui item.
    """
    parent_ui_item = ui_maker_params.parent_ui
    parent = ui_maker_params.parent_cmp
    linkbutton = ui_maker_params.component
    ext_asm_info = ui_maker_params.asm_info

    if not linkbutton.is_supported:
        return None

    if linkbutton.is_beta and not ui_maker_params.create_beta_cmds:
        return None

    mlogger.debug("Producing button: %s", linkbutton)
    try:
        linked_asm = None
        # attemp to find the assembly file
        linked_asm_file = linkbutton.get_target_assembly()
        # if not found, search the loaded assemblies
        # this is usually a slower process
        if linked_asm_file:
            linked_asm = assmutils.load_asm_file(linked_asm_file)
        else:
            linked_asm_list = assmutils.find_loaded_asm(linkbutton.assembly)
            # cancel button creation if not found
            if not linked_asm_list:
                mlogger.error("Can not find target assembly for %s", linkbutton)
                return None
            linked_asm = linked_asm_list[0]

        linked_asm_name = linked_asm.GetName().Name
        parent_ui_item.create_push_button(
            button_name=linkbutton.name,
            asm_location=linked_asm.Location,
            class_name=_make_full_class_name(linked_asm_name, linkbutton.command_class),
            icon_path=linkbutton.icon_file or parent.icon_file,
            tooltip=_make_button_tooltip(linkbutton),
            tooltip_ext=_make_tooltip_ext_if_requested(linkbutton, ext_asm_info.name),
            tooltip_media=linkbutton.media_file,
            ctxhelpurl=linkbutton.help_url,
            avail_class_name=_make_full_class_name(
                linked_asm_name, linkbutton.avail_command_class
            ),
            update_if_exists=True,
            ui_title=_make_ui_title(linkbutton),
        )
        linkbutton_ui = parent_ui_item.button(linkbutton.name)

        _set_highlights(linkbutton, linkbutton_ui)

        return linkbutton_ui
    except PyRevitException as err:
        mlogger.error("UI error: %s", err.msg)
        return None


def _produce_ui_pushbutton(ui_maker_params):
    """Create a push button.

    Args:
        ui_maker_params (UIMakerParams): Standard parameters for making ui item.
    """
    parent_ui_item = ui_maker_params.parent_ui
    parent = ui_maker_params.parent_cmp
    pushbutton = ui_maker_params.component
    ext_asm_info = ui_maker_params.asm_info

    if not pushbutton.is_supported:
        return None

    if pushbutton.is_beta and not ui_maker_params.create_beta_cmds:
        return None

    mlogger.debug("Producing button: %s", pushbutton)
    try:
        parent_ui_item.create_push_button(
            button_name=pushbutton.name,
            asm_location=ext_asm_info.location,
            class_name=_get_effective_classname(pushbutton),
            icon_path=pushbutton.icon_file or parent.icon_file,
            tooltip=_make_button_tooltip(pushbutton),
            tooltip_ext=_make_tooltip_ext_if_requested(pushbutton, ext_asm_info.name),
            tooltip_media=pushbutton.media_file,
            ctxhelpurl=pushbutton.help_url,
            avail_class_name=pushbutton.avail_class_name,
            update_if_exists=True,
            ui_title=_make_ui_title(pushbutton),
        )
        pushbutton_ui = parent_ui_item.button(pushbutton.name)

        _set_highlights(pushbutton, pushbutton_ui)

        return pushbutton_ui
    except PyRevitException as err:
        mlogger.error("UI error: %s", err.msg)
        return None


def _produce_ui_pulldown(ui_maker_params):
    """Create a pulldown button.

    Args:
        ui_maker_params (UIMakerParams): Standard parameters for making ui item.
    """
    parent_ribbon_panel = ui_maker_params.parent_ui
    pulldown = ui_maker_params.component

    mlogger.debug("Producing pulldown button: %s", pulldown)
    try:
        parent_ribbon_panel.create_pulldown_button(
            pulldown.ui_title, pulldown.icon_file, update_if_exists=True
        )
        pulldown_ui = parent_ribbon_panel.ribbon_item(pulldown.ui_title)

        _set_highlights(pulldown, pulldown_ui)

        return pulldown_ui
    except PyRevitException as err:
        mlogger.error("UI error: %s", err.msg)
        return None


def _setup_combobox_objects(ui_maker_params):
    """Setup and validate combobox objects.

    Args:
        ui_maker_params (UIMakerParams): Standard parameters for making ui item.

    Returns:
        tuple: (combobox_ui, combobox_obj) if successful, None otherwise.
        If ComboBox is in data mode, returns (combobox_ui, None).
    """
    parent_ribbon_panel = ui_maker_params.parent_ui
    combobox = ui_maker_params.component
    combobox_name = getattr(combobox, "name", "unknown")

    # Validate inputs first
    if not combobox:
        mlogger.error("Component is None")
        return None
    if not parent_ribbon_panel:
        mlogger.error("Parent UI is None for: %s", combobox_name)
        return None

    # Get panel API object
    try:
        panel_rvtapi = parent_ribbon_panel.get_rvtapi_object()
        if not panel_rvtapi:
            mlogger.error("Panel Revit API object is None for: %s", combobox_name)
            return None
    except Exception as panel_err:
        mlogger.error("Could not get panel Revit API object: %s", panel_err)
        return None

    # Create combobox
    try:
        parent_ribbon_panel.create_combobox(combobox_name, update_if_exists=True)
    except Exception as create_err:
        mlogger.exception("Error calling create_combobox: %s", create_err)
        return None

    combobox_ui = parent_ribbon_panel.ribbon_item(combobox_name)
    if not combobox_ui:
        mlogger.error("Failed to get ComboBox UI item: %s", combobox_name)
        return None

    # Get the Revit API ComboBox object
    try:
        combobox_obj = combobox_ui.get_rvtapi_object()
    except Exception as rvtapi_err:
        mlogger.error(
            "get_rvtapi_object() failed for %s: %s", combobox_name, rvtapi_err
        )
        return None

    if not combobox_obj:
        mlogger.error("get_rvtapi_object() returned None for: %s", combobox_name)
        return None

    # Return early if ComboBox is still in data mode (not yet added to panel)
    if isinstance(combobox_obj, UI.ComboBoxData):
        return (combobox_ui, None)

    return (combobox_ui, combobox_obj)


def _add_combobox_members(combobox_ui, combobox):
    """Add members to a ComboBox from metadata.

    Args:
        combobox_ui: The ComboBox UI object to add members to
        combobox: The combobox component with members metadata
    """
    if not hasattr(combobox, "members") or not combobox.members:
        return

    for member in combobox.members:
        member_id = None
        member_text = None
        member_icon = None
        member_group = None
        member_tooltip = None
        member_tooltip_ext = None
        member_tooltip_image = None

        if isinstance(member, (list, tuple)) and len(member) >= 2:
            member_id, member_text = member[0], member[1]
        elif isinstance(member, dict) or (
            hasattr(member, "get") and hasattr(member, "keys")
        ):
            member_id = member.get("id", member.get("name", ""))
            member_text = member.get("text", member.get("title", member_id))
            member_icon = member.get("icon", None)
            member_group = member.get("group", member.get("groupName", None))
            member_tooltip = member.get("tooltip", None)
            member_tooltip_ext = member.get(
                "tooltip_ext", member.get("longDescription", None)
            )
            member_tooltip_image = member.get(
                "tooltip_image", member.get("tooltipImage", None)
            )
        elif isinstance(member, str):
            member_id = member_text = member
        else:
            mlogger.warning(
                "Skipping invalid member format: %s (type: %s)",
                member,
                type(member),
            )
            continue

        if not member_id or not member_text:
            mlogger.warning("Skipping member with missing id or text")
            continue

        # Create member data (minimal - just id and text)
        member_data = UI.ComboBoxMemberData(member_id, member_text)

        # Add member to ComboBox first (returns ComboBoxMember object)
        try:
            member_obj = combobox_ui.add_item(member_data)
            if not member_obj:
                mlogger.warning("AddItem returned None for: %s", member_text)
                continue

            # Now set properties on the actual ComboBoxMember object (not the data)

            # Set member icon if available
            if member_icon:
                try:
                    # Resolve icon path (relative to bundle directory or absolute)
                    if combobox.directory and not op.isabs(member_icon):
                        icon_path = op.join(combobox.directory, member_icon)
                    else:
                        icon_path = member_icon

                    if op.exists(icon_path):
                        button_icon = ribbon.ButtonIcons(icon_path)
                        member_obj.Image = button_icon.small_bitmap
                    else:
                        mlogger.warning("Icon file not found: %s", icon_path)
                except Exception as member_icon_err:
                    mlogger.debug(
                        "Error setting member icon: %s", member_icon_err
                    )

            # Set member group if available
            if member_group and hasattr(member_obj, "GroupName"):
                try:
                    member_obj.GroupName = member_group
                except Exception as group_err:
                    mlogger.debug("Error setting member group: %s", group_err)

            # Set member tooltip if available
            if member_tooltip and hasattr(member_obj, "ToolTip"):
                try:
                    member_obj.ToolTip = member_tooltip
                except Exception as tooltip_err:
                    mlogger.debug(
                        "Error setting member tooltip: %s", tooltip_err
                    )

            # Set member extended tooltip if available
            if member_tooltip_ext and hasattr(member_obj, "LongDescription"):
                try:
                    member_obj.LongDescription = member_tooltip_ext
                except Exception as tooltip_ext_err:
                    mlogger.debug(
                        "Error setting member extended tooltip: %s",
                        tooltip_ext_err,
                    )

            # Set member tooltip image if available
            if member_tooltip_image and hasattr(member_obj, "ToolTipImage"):
                try:
                    # Resolve tooltip image path (relative to bundle directory or absolute)
                    if combobox.directory and not op.isabs(
                        member_tooltip_image
                    ):
                        tooltip_image_path = op.join(
                            combobox.directory, member_tooltip_image
                        )
                    else:
                        tooltip_image_path = member_tooltip_image

                    if op.exists(tooltip_image_path):
                        from pyrevit.coreutils.ribbon import load_bitmapimage

                        tooltip_bitmap = load_bitmapimage(tooltip_image_path)
                        member_obj.ToolTipImage = tooltip_bitmap
                except Exception as tooltip_image_err:
                    mlogger.debug(
                        "Error setting member tooltip image: %s",
                        tooltip_image_err,
                    )

        except Exception as add_err:
            mlogger.warning("Error adding member: %s", add_err)


def _produce_ui_combobox(ui_maker_params):
    """Create a ComboBox with full property support.

    Args:
        ui_maker_params (UIMakerParams): Standard parameters for making ui item.
    """
    # Setup and get combobox objects
    setup_result = _setup_combobox_objects(ui_maker_params)
    if setup_result is None:
        return None

    combobox_ui, combobox_obj = setup_result

    # If in data mode, return early
    if combobox_obj is None:
        return combobox_ui

    combobox = ui_maker_params.component
    combobox_name = getattr(combobox, "name", "unknown")

    # From here on we have a real Autodesk.Revit.UI.ComboBox

    # Set ItemText/Title
    # Note: In Revit, ComboBox.ItemText displays the current selected item's text in the dropdown
    # There is no separate visible "title" label for ComboBoxes like buttons have
    # The title from bundle.yaml is used for tooltip and identification
    # We'll set ItemText to the title initially, but it will be overwritten when current item is set
    combobox_title = getattr(combobox, "ui_title", None) or combobox_name
    if combobox_title:
        try:
            # Set initial ItemText to title (will be overwritten when current item is set)
            combobox_obj.ItemText = combobox_title
        except Exception as title_err:
            mlogger.debug("Could not set ItemText: %s", title_err)

    # Set icon if available
    parent = ui_maker_params.parent_cmp
    icon_file = getattr(combobox, "icon_file", None) or getattr(
        parent, "icon_file", None
    )
    if icon_file:
        try:
            combobox_ui.set_icon(icon_file, icon_size=ICON_MEDIUM)
        except Exception as icon_err:
            mlogger.debug("Error setting icon: %s", icon_err)

    # Set tooltip if available
    tooltip = getattr(combobox, "tooltip", None)
    if tooltip:
        try:
            combobox_ui.set_tooltip(tooltip)
        except Exception as tooltip_err:
            mlogger.debug("Error setting tooltip: %s", tooltip_err)

    # Set extended tooltip if available
    tooltip_ext = getattr(combobox, "tooltip_ext", None)
    if tooltip_ext:
        try:
            combobox_ui.set_tooltip_ext(tooltip_ext)
        except Exception as tooltip_ext_err:
            mlogger.debug("Error setting extended tooltip: %s", tooltip_ext_err)

    # Set tooltip media (image/video) if available
    tooltip_media = getattr(combobox, "media_file", None)
    if tooltip_media:
        try:
            combobox_ui.set_tooltip_media(tooltip_media)
        except Exception as tooltip_media_err:
            mlogger.debug("Error setting tooltip media: %s", tooltip_media_err)

    # Set contextual help if available
    help_url = getattr(combobox, "help_url", None)
    if help_url:
        try:
            combobox_ui.set_contexthelp(help_url)
        except Exception as help_err:
            mlogger.debug("Error setting contextual help: %s", help_err)

    # Add members from metadata
    _add_combobox_members(combobox_ui, combobox)

    # Set Current to first item
    # Note: Setting current will overwrite ItemText with the selected item's text
    # This is expected behavior - ComboBox.ItemText shows the current selection
    items = combobox_ui.get_items()
    if items and len(items) > 0:
        try:
            combobox_ui.current = items[0]
        except Exception as current_err:
            mlogger.debug("Error setting current item: %s", current_err)

    # Call __selfinit__ on script (SmartButton pattern)
    try:
        combobox_script_file = getattr(combobox, "script_file", None)
        combobox_unique_name = getattr(combobox, "unique_name", None)

        if (
            not combobox_script_file
            and hasattr(combobox, "directory")
            and combobox.directory
        ):
            script_path = op.join(combobox.directory, "script.py")
            if op.exists(script_path):
                combobox_script_file = script_path

        if combobox_script_file and combobox_unique_name:
            current_paths = list(sys.path)
            combobox_module_paths = getattr(combobox, "module_paths", [])
            for search_path in combobox_module_paths:
                if search_path not in current_paths:
                    sys.path.append(search_path)

            imported_script = imp.load_source(
                combobox_unique_name, combobox_script_file
            )
            sys.path = current_paths

            if hasattr(imported_script, "__selfinit__"):
                res = imported_script.__selfinit__(
                    combobox, combobox_ui, HOST_APP.uiapp
                )
                if res is False:
                    combobox_ui.deactivate()
    except Exception as init_err:
        mlogger.exception("Error in __selfinit__: %s", init_err)

    # Ensure visible & enabled
    try:
        if hasattr(combobox_obj, "Visible"):
            combobox_obj.Visible = True
        if hasattr(combobox_obj, "Enabled"):
            combobox_obj.Enabled = True
    except Exception as vis_err:
        mlogger.debug("Could not set visibility: %s", vis_err)

    # Activate UI item
    try:
        combobox_ui.activate()
    except Exception as activate_err:
        mlogger.debug("Could not activate: %s", activate_err)

    return combobox_ui


def _produce_ui_split(ui_maker_params):
    """Produce a split button.

    Args:
        ui_maker_params (UIMakerParams): Standard parameters for making ui item.
    """
    parent_ribbon_panel = ui_maker_params.parent_ui
    split = ui_maker_params.component

    mlogger.debug("Producing split button: %s}", split)
    try:
        parent_ribbon_panel.create_split_button(
            split.ui_title, split.icon_file, update_if_exists=True
        )
        split_ui = parent_ribbon_panel.ribbon_item(split.ui_title)

        _set_highlights(split, split_ui)

        return split_ui
    except PyRevitException as err:
        mlogger.error("UI error: %s", err.msg)
        return None


def _produce_ui_splitpush(ui_maker_params):
    """Create split push button.

    Args:
        ui_maker_params (UIMakerParams): Standard parameters for making ui item.
    """
    parent_ribbon_panel = ui_maker_params.parent_ui
    splitpush = ui_maker_params.component

    mlogger.debug("Producing splitpush button: %s", splitpush)
    try:
        parent_ribbon_panel.create_splitpush_button(
            splitpush.ui_title, splitpush.icon_file, update_if_exists=True
        )
        splitpush_ui = parent_ribbon_panel.ribbon_item(splitpush.ui_title)

        _set_highlights(splitpush, splitpush_ui)

        return splitpush_ui
    except PyRevitException as err:
        mlogger.error("UI error: %s", err.msg)
        return None


def _produce_ui_stacks(ui_maker_params):
    """Create a stack of ui items.

    Args:
        ui_maker_params (UIMakerParams): Standard parameters for making ui item.
    """
    parent_ui_panel = ui_maker_params.parent_ui
    stack_parent = ui_maker_params.parent_cmp
    stack_cmp = ui_maker_params.component
    ext_asm_info = ui_maker_params.asm_info

    # if sub_cmp is a stack, ask parent_ui_item to open a stack
    # (parent_ui_item.open_stack).
    # All subsequent items will be placed under this stack. Close the stack
    # (parent_ui_item.close_stack) to finish adding items to the stack.
    try:
        parent_ui_panel.open_stack()
        mlogger.debug("Opened stack: %s", stack_cmp.name)

        if HOST_APP.is_older_than("2017"):
            _component_creation_dict[exts.SPLIT_BUTTON_POSTFIX] = _produce_ui_pulldown
            _component_creation_dict[exts.SPLITPUSH_BUTTON_POSTFIX] = (
                _produce_ui_pulldown
            )

        # capturing and logging any errors on stack item
        # (e.g when parent_ui_panel's stack is full and can not add any
        # more items it will raise an error)
        _recursively_produce_ui_items(
            UIMakerParams(
                parent_ui_panel,
                stack_parent,
                stack_cmp,
                ext_asm_info,
                ui_maker_params.create_beta_cmds,
            )
        )

        if HOST_APP.is_older_than("2017"):
            _component_creation_dict[exts.SPLIT_BUTTON_POSTFIX] = _produce_ui_split
            _component_creation_dict[exts.SPLITPUSH_BUTTON_POSTFIX] = (
                _produce_ui_splitpush
            )

        try:
            parent_ui_panel.close_stack()
<<<<<<< HEAD
            mlogger.debug("Closed stack: %s", stack_cmp.name)
=======
            mlogger.debug('Closed stack: %s', stack_cmp.name)
            for component in stack_cmp:
                if hasattr(component, 'highlight_type') and component.highlight_type:
                    # Get the UI item for this component
                    ui_item = parent_ui_panel.button(component.name)
                    if ui_item:
                        _set_highlights(component, ui_item)
            mlogger.debug('Set highlights on stack: %s', stack_cmp.name)
>>>>>>> 91f543b2
            return stack_cmp
        except PyRevitException as err:
            mlogger.error("Error creating stack | %s", err)

    except Exception as err:
        mlogger.error(
            "Can not create stack under this parent: %s | %s", parent_ui_panel, err
        )


def _produce_ui_panelpushbutton(ui_maker_params):
    """Create a push button with the given parameters.

    Args:
        ui_maker_params (UIMakerParams): Standard parameters for making ui item.
    """
    parent_ui_item = ui_maker_params.parent_ui
    # parent = ui_maker_params.parent_cmp
    panelpushbutton = ui_maker_params.component
    ext_asm_info = ui_maker_params.asm_info

    if panelpushbutton.is_beta and not ui_maker_params.create_beta_cmds:
        return None

    mlogger.debug("Producing panel button: %s", panelpushbutton)
    try:
        parent_ui_item.create_panel_push_button(
            button_name=panelpushbutton.name,
            asm_location=ext_asm_info.location,
            class_name=_get_effective_classname(panelpushbutton),
            tooltip=_make_button_tooltip(panelpushbutton),
            tooltip_ext=_make_tooltip_ext_if_requested(
                panelpushbutton, ext_asm_info.name
            ),
            tooltip_media=panelpushbutton.media_file,
            ctxhelpurl=panelpushbutton.help_url,
            avail_class_name=panelpushbutton.avail_class_name,
            update_if_exists=True,
<<<<<<< HEAD
            ui_title=_make_ui_title(panelpushbutton),
        )
=======
            ui_title=_make_ui_title(panelpushbutton))
>>>>>>> 91f543b2

        panelpushbutton_ui = parent_ui_item.button(panelpushbutton.name)

        _set_highlights(panelpushbutton, panelpushbutton_ui)

        return panelpushbutton_ui
    except PyRevitException as err:
        mlogger.error("UI error: %s", err.msg)
        return None


def _produce_ui_panels(ui_maker_params):
    """Create a panel with the given parameters.

    Args:
        ui_maker_params (UIMakerParams): Standard parameters for making ui item.

    Returns:
        (RevitNativeRibbonPanel): The created panel
    """
    parent_ui_tab = ui_maker_params.parent_ui
    panel = ui_maker_params.component

    if panel.is_beta and not ui_maker_params.create_beta_cmds:
        return None

    mlogger.debug("Producing ribbon panel: %s", panel)
    try:
        parent_ui_tab.create_ribbon_panel(panel.ui_title, update_if_exists=True)
        panel_ui = parent_ui_tab.ribbon_panel(panel.ui_title)

        # set backgrounds
        panel_ui.reset_backgrounds()
        if panel.panel_background:
            panel_ui.set_background(panel.panel_background)
        # override the title background if exists
        if panel.title_background:
            panel_ui.set_title_background(panel.title_background)
        # override the slideout background if exists
        if panel.slideout_background:
            panel_ui.set_slideout_background(panel.slideout_background)

        _set_highlights(panel, panel_ui)

        panel_ui.set_collapse(panel.collapsed)

        return panel_ui
    except PyRevitException as err:
        mlogger.error("UI error: %s", err.msg)
        return None


def _produce_ui_tab(ui_maker_params):
    """Create a tab with the given parameters.

    Args:
        ui_maker_params (UIMakerParams): Standard parameters for making ui item.
    """
    parent_ui = ui_maker_params.parent_ui
    tab = ui_maker_params.component

    mlogger.debug("Verifying tab: %s", tab)
    if tab.has_commands():
        mlogger.debug("Tabs has command: %s", tab)
        mlogger.debug("Producing ribbon tab: %s", tab)
        try:
            parent_ui.create_ribbon_tab(tab.name, update_if_exists=True)
            tab_ui = parent_ui.ribbon_tab(tab.name)

            _set_highlights(tab, tab_ui)

            return tab_ui
        except PyRevitException as err:
            # If tab is native, log as warning instead of error
            if "native item" in err.msg.lower():
                mlogger.warning("UI warning (tab may be native): %s", err.msg)
            else:
                mlogger.error("UI error: %s", err.msg)
                return None
    else:
        mlogger.debug("Tab does not have any commands. Skipping: %s", tab.name)
        return None


_component_creation_dict = {
    exts.TAB_POSTFIX: _produce_ui_tab,
    exts.PANEL_POSTFIX: _produce_ui_panels,
    exts.STACK_BUTTON_POSTFIX: _produce_ui_stacks,
    exts.PULLDOWN_BUTTON_POSTFIX: _produce_ui_pulldown,
    exts.COMBOBOX_POSTFIX: _produce_ui_combobox,
    exts.SPLIT_BUTTON_POSTFIX: _produce_ui_split,
    exts.SPLITPUSH_BUTTON_POSTFIX: _produce_ui_splitpush,
    exts.PUSH_BUTTON_POSTFIX: _produce_ui_pushbutton,
    exts.SMART_BUTTON_POSTFIX: _produce_ui_smartbutton,
    exts.CONTENT_BUTTON_POSTFIX: _produce_ui_pushbutton,
    exts.URL_BUTTON_POSTFIX: _produce_ui_pushbutton,
    exts.LINK_BUTTON_POSTFIX: _produce_ui_linkbutton,
    exts.INVOKE_BUTTON_POSTFIX: _produce_ui_pushbutton,
    exts.SEPARATOR_IDENTIFIER: _produce_ui_separator,
    exts.SLIDEOUT_IDENTIFIER: _produce_ui_slideout,
    exts.PANEL_PUSH_BUTTON_POSTFIX: _produce_ui_panelpushbutton,
}


def _recursively_produce_ui_items(ui_maker_params):
    cmp_count = 0
    for sub_cmp in ui_maker_params.component:
        ui_item = None
        try:
            # Diagnostic logging to track panel placement issues
            parent_name = getattr(ui_maker_params.parent_ui, "name", None)
            if not parent_name:
                try:
                    parent_name = str(type(ui_maker_params.parent_ui))
                except Exception:
                    parent_name = "unknown"
            mlogger.debug(
                "BUILDING COMPONENT: %s parent: %s", sub_cmp.name, parent_name
            )

            mlogger.debug(
                "Calling create func %s for: %s",
                _component_creation_dict[sub_cmp.type_id],
                sub_cmp,
            )
            ui_item = _component_creation_dict[sub_cmp.type_id](
                UIMakerParams(
                    ui_maker_params.parent_ui,
                    ui_maker_params.component,
                    sub_cmp,
                    ui_maker_params.asm_info,
                    ui_maker_params.create_beta_cmds,
                )
            )
            if ui_item:
                cmp_count += 1
        except KeyError:
            mlogger.warning(
                "Can not find create function for type_id: %s (component: %s)",
                sub_cmp.type_id,
                sub_cmp,
            )
        except Exception as create_err:
            mlogger.critical("Error creating item: %s | %s", sub_cmp, create_err)

        mlogger.debug("UI item created by create func is: %s", ui_item)
        # if component does not have any sub components hide it
        # Exclude GenericStack and ComboBoxGroup from deactivation check
        # (GenericStack is a special container, ComboBoxGroup has members not child components)
        if (
            ui_item
            and not isinstance(ui_item, components.GenericStack)
            and not isinstance(sub_cmp, components.ComboBoxGroup)
            and sub_cmp.is_container
        ):
            subcmp_count = _recursively_produce_ui_items(
                UIMakerParams(
                    ui_item,
                    ui_maker_params.component,
                    sub_cmp,
                    ui_maker_params.asm_info,
                    ui_maker_params.create_beta_cmds,
                )
            )

            # if component does not have any sub components hide it
            if subcmp_count == 0:
                ui_item.deactivate()

    return cmp_count


current_ui = ribbon.get_current_ui()


def update_pyrevit_ui(ui_ext, ext_asm_info, create_beta=False):
    """Updates/Creates pyRevit ui for the extension and assembly dll address.

    Args:
        ui_ext (GenericUIContainer): UI container.
        ext_asm_info (AssemblyInfo): Assembly info.
        create_beta (bool, optional): Create beta ui. Defaults to False.
    """
    mlogger.debug("Creating/Updating ui for extension: %s", ui_ext)
    cmp_count = _recursively_produce_ui_items(
        UIMakerParams(current_ui, None, ui_ext, ext_asm_info, create_beta)
    )
    mlogger.debug("%s components were created for: %s", cmp_count, ui_ext)


def sort_pyrevit_ui(ui_ext):
    """Sorts pyRevit UI.

    Args:
        ui_ext (GenericUIContainer): UI container.
    """
    # only works on panels so far
    # re-ordering of ui components deeper than panels have not been implemented
    for tab in current_ui.get_pyrevit_tabs():
        for litem in ui_ext.find_layout_items():
            if litem.directive:
                if litem.directive.directive_type == "before":
                    tab.reorder_before(litem.name, litem.directive.target)
                elif litem.directive.directive_type == "after":
                    tab.reorder_after(litem.name, litem.directive.target)
                elif litem.directive.directive_type == "afterall":
                    tab.reorder_afterall(litem.name)
                elif litem.directive.directive_type == "beforeall":
                    tab.reorder_beforeall(litem.name)


def cleanup_pyrevit_ui():
    """Cleanup the pyrevit UI.

    Hide all items that were not touched after a reload
    meaning they have been removed in extension folder structure
    and thus are not updated.
    """
    untouched_items = current_ui.get_unchanged_items()
    for item in untouched_items:
        if not item.is_native():
            try:
                mlogger.debug("Deactivating: %s", item)
                item.deactivate()
            except Exception as deact_err:
                # Log as debug to avoid cluttering output with expected errors
                mlogger.debug(
                    "Could not deactivate item (may be native): %s | %s",
                    item,
                    deact_err,
                )


def reflow_pyrevit_ui(direction=applocales.DEFAULT_LANG_DIR):
    """Set the flow direction of the tabs."""
    if direction == "LTR":
        current_ui.set_LTR_flow()
    elif direction == "RTL":
        current_ui.set_RTL_flow()<|MERGE_RESOLUTION|>--- conflicted
+++ resolved
@@ -880,18 +880,14 @@
 
         try:
             parent_ui_panel.close_stack()
-<<<<<<< HEAD
             mlogger.debug("Closed stack: %s", stack_cmp.name)
-=======
-            mlogger.debug('Closed stack: %s', stack_cmp.name)
             for component in stack_cmp:
                 if hasattr(component, 'highlight_type') and component.highlight_type:
                     # Get the UI item for this component
                     ui_item = parent_ui_panel.button(component.name)
                     if ui_item:
                         _set_highlights(component, ui_item)
-            mlogger.debug('Set highlights on stack: %s', stack_cmp.name)
->>>>>>> 91f543b2
+            mlogger.debug("Set highlights on stack: %s", stack_cmp.name)
             return stack_cmp
         except PyRevitException as err:
             mlogger.error("Error creating stack | %s", err)
@@ -930,12 +926,8 @@
             ctxhelpurl=panelpushbutton.help_url,
             avail_class_name=panelpushbutton.avail_class_name,
             update_if_exists=True,
-<<<<<<< HEAD
             ui_title=_make_ui_title(panelpushbutton),
         )
-=======
-            ui_title=_make_ui_title(panelpushbutton))
->>>>>>> 91f543b2
 
         panelpushbutton_ui = parent_ui_item.button(panelpushbutton.name)
 
