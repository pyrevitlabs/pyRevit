"""Helper functions to query info and elements from Revit."""
#pylint: disable=W0703,C0103
from collections import namedtuple

from pyrevit import coreutils
from pyrevit.coreutils import logger
from pyrevit import HOST_APP, PyRevitException
from pyrevit import framework
import pyrevit.compat as compat
from pyrevit.compat import safe_strtype
from pyrevit import DB
from pyrevit.revit import db
from pyrevit.revit import features

from Autodesk.Revit.DB import Element   #pylint: disable=E0401


mlogger = logger.get_logger(__name__)


GRAPHICAL_VIEWTYPES = [
    DB.ViewType.FloorPlan,
    DB.ViewType.CeilingPlan,
    DB.ViewType.Elevation,
    DB.ViewType.ThreeD,
    DB.ViewType.Schedule,
    DB.ViewType.DrawingSheet,
    DB.ViewType.Report,
    DB.ViewType.DraftingView,
    DB.ViewType.Legend,
    DB.ViewType.EngineeringPlan,
    DB.ViewType.AreaPlan,
    DB.ViewType.Section,
    DB.ViewType.Detail,
    DB.ViewType.CostReport,
    DB.ViewType.LoadsReport,
    DB.ViewType.PresureLossReport,
    DB.ViewType.ColumnSchedule,
    DB.ViewType.PanelSchedule,
    DB.ViewType.Walkthrough,
    DB.ViewType.Rendering
]


DETAIL_CURVES = (
    DB.DetailLine,
    DB.DetailArc,
    DB.DetailEllipse,
    DB.DetailNurbSpline
)

MODEL_CURVES = (
    DB.ModelLine,
    DB.ModelArc,
    DB.ModelEllipse,
    DB.ModelNurbSpline
)

BUILTINCATEGORIES_VIEW = [
    DB.BuiltInCategory.OST_Views,
    DB.BuiltInCategory.OST_ReferenceViewer,
    DB.BuiltInCategory.OST_Viewers
]

GridPoint = namedtuple('GridPoint', ['point', 'grids'])

SheetRefInfo = namedtuple('SheetRefInfo',
                          ['sheet_num', 'sheet_name', 'detail_num',
                           'ref_viewid'])

ElementHistory = namedtuple('ElementHistory',
                            ['creator', 'owner', 'last_changed_by'])


def get_name(element, title_on_sheet=False):
    # grab viewname correctly
    if isinstance(element, DB.View):
        view_name = None
        if title_on_sheet:
            titleos_param = \
                element.Parameter[DB.BuiltInParameter.VIEW_DESCRIPTION]
            view_name = titleos_param.AsString()

        # if view name could bot be extracted from title_on_sheet
        if view_name:
            return view_name
        else:
            if HOST_APP.is_newer_than('2019', or_equal=True):
                return element.Name
            else:
                return element.ViewName

    # have to use the imported Element otherwise
    # AttributeError occurs
    if compat.PY3:
        return element.Name
    else:
        return Element.Name.__get__(element)


def get_type(element):
    """Get element type.

    Args:
        element (DB.Element): source element

    Returns:
        DB.ElementType: type object of given element
    """
    type_id = element.GetTypeId()
    return element.Document.GetElement(type_id)


def get_symbol_name(element):
    return get_name(element.Symbol)


def get_family_name(element):
    return get_name(element.Symbol.Family)


def get_param(element, param_name, default=None):
    if isinstance(element, DB.Element):
        try:
            return element.LookupParameter(param_name)
        except Exception:
            return default


def get_mark(element):
    mparam = element.Parameter[DB.BuiltInParameter.ALL_MODEL_MARK]
    return mparam.AsString() if mparam else ''


def get_location(element):
    locp = element.Location.Point
    return (locp.X, locp.Y, locp.Z)


def get_biparam_stringequals_filter(bip_paramvalue_dict):
    filters = []
    for bip, fvalue in bip_paramvalue_dict.items():
        bip_id = DB.ElementId(bip)
        bip_valueprovider = DB.ParameterValueProvider(bip_id)
        bip_valuerule = DB.FilterStringRule(bip_valueprovider,
                                            DB.FilterStringEquals(),
                                            fvalue,
                                            True)
        filters.append(bip_valuerule)

    if filters:
        return DB.ElementParameterFilter(
            framework.List[DB.FilterRule](filters)
            )
    else:
        raise PyRevitException('Error creating filters.')


def get_all_elements(doc=None):
            #  .WhereElementIsNotElementType()\
    return DB.FilteredElementCollector(doc or HOST_APP.doc)\
             .WherePasses(
                 DB.LogicalOrFilter(
                     DB.ElementIsElementTypeFilter(False),
                     DB.ElementIsElementTypeFilter(True)))\
             .ToElements()


def get_all_elements_in_view(view):
    return DB.FilteredElementCollector(view.Document, view.Id)\
             .WhereElementIsNotElementType()\
             .ToElements()


def get_param_value(targetparam):
    value = None
<<<<<<< HEAD
    if targetparam.StorageType == DB.StorageType.Double:
        value = targetparam.AsDouble()
    elif targetparam.StorageType == DB.StorageType.Integer:
        value = targetparam.AsInteger()
    elif targetparam.StorageType == DB.StorageType.String:
        value = targetparam.AsString()
    elif targetparam.StorageType == DB.StorageType.ElementId:
        value = targetparam.AsElementId()
        
=======
    if isinstance(targetparam, DB.Parameter):
        if targetparam.StorageType == DB.StorageType.Double:
            value = targetparam.AsDouble()
        elif targetparam.StorageType == DB.StorageType.Integer:
            value = targetparam.AsInteger()
        elif targetparam.StorageType == DB.StorageType.String:
            value = targetparam.AsString()
        elif targetparam.StorageType == DB.StorageType.ElementId:
            value = targetparam.AsElementId()
    elif isinstance(targetparam, DB.GlobalParameter):
        return targetparam.GetValue().Value
>>>>>>> e7a4f2ae
    return value


def get_value_range(param_name, doc=None):
    values = set()
    for element in get_all_elements(doc):
        targetparam = element.LookupParameter(param_name)
        if targetparam:
            value = get_param_value(targetparam)
            if value is not None \
                    and safe_strtype(value).lower() != 'none':
                if isinstance(value, str) \
                        and not value.isspace():
                    values.add(value)
                else:
                    values.add(value)
    return values


def get_elements_by_parameter(param_name, param_value,
                              doc=None, partial=False):
    # does not work in < 2016
    # spid = framework.Guid('24353a46-1313-46a4-a779-d33ffe9353ab')
    # pid = DB.SharedParameterElement.Lookup(revit.doc, spid)
    # pp = DB.ParameterValueProvider(pid)
    # pe = DB.FilterStringEquals()
    # vrule = DB.FilterDoubleRule(pp, pe, scope_id, True)
    # param_filter = DB.ElementParameterFilter(vrule)
    # elements = DB.FilteredElementCollector(revit.doc) \
    #           .WherePasses(param_filter) \
    #           .ToElementIds()

    found_els = []
    for element in get_all_elements(doc):
        targetparam = element.LookupParameter(param_name)
        if targetparam:
            value = get_param_value(targetparam)
            if partial \
                    and value is not None \
                    and isinstance(value, str) \
                    and param_value in value:
                found_els.append(element)
            elif param_value == value:
                found_els.append(element)
    return found_els


def get_elements_by_param_value(param_name, param_value,
                                inverse=False, doc=None):
    doc = doc or HOST_APP.doc
    param_id = get_project_parameter_id(param_name)
    if param_id:
        pvprov = DB.ParameterValueProvider(param_id)
        pfilter = DB.FilterStringEquals()
        vrule = DB.FilterStringRule(pvprov, pfilter, param_value, True)
        if inverse:
            vrule = DB.FilterInverseRule(vrule)
        param_filter = DB.ElementParameterFilter(vrule)
        return DB.FilteredElementCollector(doc)\
                 .WherePasses(param_filter)\
                 .ToElements()
    else:
        return []


def get_elements_by_categories(element_bicats, elements=None, doc=None):
    # if source elements is provided
    if elements:
        return [x for x in elements
                if get_builtincategory(x.Category.Name)
                in element_bicats]

    # otherwise collect from model
    cat_filters = [DB.ElementCategoryFilter(x) for x in element_bicats]
    elcats_filter = \
        DB.LogicalOrFilter(framework.List[DB.ElementFilter](cat_filters))
    return DB.FilteredElementCollector(doc or HOST_APP.doc)\
             .WherePasses(elcats_filter)\
             .WhereElementIsNotElementType()\
             .ToElements()


def get_elements_by_class(element_class, elements=None, doc=None, view_id=None):
    # if source elements is provided
    if elements:
        return [x for x in elements if isinstance(x, element_class)]

    # otherwise collect from model
    if view_id:
        return DB.FilteredElementCollector(doc or HOST_APP.doc, view_id)\
                 .OfClass(element_class)\
                 .WhereElementIsNotElementType()\
                 .ToElements()
    else:
        return DB.FilteredElementCollector(doc or HOST_APP.doc)\
                .OfClass(element_class)\
                .WhereElementIsNotElementType()\
                .ToElements()


def get_types_by_class(type_class, types=None, doc=None):
    # if source types is provided
    if types:
        return [x for x in types if isinstance(x, type_class)]

    # otherwise collect from model
    return DB.FilteredElementCollector(doc or HOST_APP.doc)\
            .OfClass(type_class)\
            .ToElements()


def get_family(family_name, doc=None):
    families = \
        DB.FilteredElementCollector(doc or HOST_APP.doc)\
          .WherePasses(
              get_biparam_stringequals_filter(
                  {DB.BuiltInParameter.SYMBOL_FAMILY_NAME_PARAM: family_name}
                  )
              )\
          .WhereElementIsElementType()\
          .ToElements()
    return families


def get_family_symbol(family_name, symbol_name, doc=None):
    famsyms = \
        DB.FilteredElementCollector(doc or HOST_APP.doc)\
          .WherePasses(
              get_biparam_stringequals_filter(
                  {
                      DB.BuiltInParameter.SYMBOL_FAMILY_NAME_PARAM: family_name,
                      DB.BuiltInParameter.SYMBOL_NAME_PARAM: symbol_name
                  }
                ))\
          .WhereElementIsElementType()\
          .ToElements()
    return famsyms


def get_families(doc=None, only_editable=True):
    doc = doc or HOST_APP.doc
    families = [x.Family for x in set(DB.FilteredElementCollector(doc)
                                        .WhereElementIsElementType()
                                        .ToElements())
                if isinstance(x, (DB.FamilySymbol, DB.AnnotationSymbolType))]
    if only_editable:
        return [x for x in families if x.IsEditable]
    return families


def get_noteblock_families(doc=None):
    doc = doc or HOST_APP.doc
    return [doc.GetElement(x)
            for x in DB.ViewSchedule.GetValidFamiliesForNoteBlock(doc)]


def get_elements_by_family(family_name, doc=None):
    famsyms = \
        DB.FilteredElementCollector(doc or HOST_APP.doc)\
          .WherePasses(
              get_biparam_stringequals_filter(
                  {DB.BuiltInParameter.SYMBOL_FAMILY_NAME_PARAM: family_name}
                  )
              )\
          .WhereElementIsNotElementType()\
          .ToElements()
    return famsyms


def get_elements_by_familytype(family_name, symbol_name, doc=None):
    syms = \
        DB.FilteredElementCollector(doc or HOST_APP.doc)\
          .WherePasses(
              get_biparam_stringequals_filter(
                  {DB.BuiltInParameter.SYMBOL_FAMILY_NAME_PARAM: family_name,
                   DB.BuiltInParameter.SYMBOL_NAME_PARAM: symbol_name
                   }
                  )
              )\
          .WhereElementIsNotElementType()\
          .ToElements()
    return syms


def find_workset(workset_name_or_list, doc=None, partial=True):
    workset_clctr = \
        DB.FilteredWorksetCollector(doc or HOST_APP.doc).ToWorksets()
    if isinstance(workset_name_or_list, list):
        for workset in workset_clctr:
            for workset_name in workset_name_or_list:
                if workset_name in workset.Name:
                    return workset

    elif isinstance(workset_name_or_list, str):
        workset_name = workset_name_or_list

        if partial:
            for workset in workset_clctr:
                if workset_name in workset.Name:
                    return workset
        else:
            for workset in workset_clctr:
                if workset_name == workset.Name:
                    return workset


def model_has_family(family_name, doc=None):
    collector = get_family(family_name, doc=doc)
    return hasattr(collector, 'Count') and collector.Count > 0


def model_has_workset(workset_name, partial=False, doc=None):
    return find_workset(workset_name, partial=partial, doc=doc)


def get_sharedparam_definition_file():
    if HOST_APP.app.SharedParametersFilename:
        sparamf = HOST_APP.app.OpenSharedParameterFile()
        if sparamf:
            return sparamf
        else:
            raise PyRevitException('Failed opening Shared Parameters file.')
    else:
        raise PyRevitException('No Shared Parameters file defined.')


def get_defined_sharedparams():
    # returns DB.ExternalDefinition
    pp_list = []
    try:
        for def_group in get_sharedparam_definition_file().Groups:
            pp_list.extend([x for x in def_group.Definitions])
    except PyRevitException as ex:
        mlogger.debug('Error getting shared parameters. | %s', ex)
    return pp_list


def get_project_parameters(doc=None):
    doc = doc or HOST_APP.doc
    # collect shared parameter names
    shared_params = {x.Name: x for x in get_defined_sharedparams()}

    pp_list = []
    if doc and not doc.IsFamilyDocument:
        param_bindings = doc.ParameterBindings
        pb_iterator = param_bindings.ForwardIterator()
        pb_iterator.Reset()

        while pb_iterator.MoveNext():
            msp = db.ProjectParameter(
                pb_iterator.Key,
                param_bindings[pb_iterator.Key],
                param_ext_def=shared_params.get(pb_iterator.Key.Name, None))
            pp_list.append(msp)

    return pp_list


def get_project_parameter_id(param_name):
    for project_param in get_project_parameters():
        if project_param.name == param_name:
            return project_param.param_id
    raise PyRevitException('Parameter not found: {}'.format(param_name))


def get_project_parameter(param_id_or_name, doc=None):
    pp_list = get_project_parameters(doc or HOST_APP.doc)
    for msp in pp_list:
        if msp == param_id_or_name:
            return msp


def model_has_parameter(param_id_or_name, doc=None):
    return get_project_parameter(param_id_or_name, doc=doc)


def get_global_parameters(doc=None):
    doc = doc or HOST_APP.doc
    return [doc.GetElement(x)
            for x in DB.GlobalParametersManager.GetAllGlobalParameters(doc)]


def get_global_parameter(param_name, doc=None):
    doc = doc or HOST_APP.doc
    if features.GLOBAL_PARAMS:
        param_id = DB.GlobalParametersManager.FindByName(doc, param_name)
        if param_id != DB.ElementId.InvalidElementId:
            return doc.GetElement(param_id)


def get_project_info(doc=None):
    return db.ProjectInfo(doc or HOST_APP.doc)


def get_revisions(doc=None):
    return list(DB.FilteredElementCollector(doc or HOST_APP.doc)
                .OfCategory(DB.BuiltInCategory.OST_Revisions)
                .WhereElementIsNotElementType())


def get_sheet_revisions(sheet):
    doc = sheet.Document
    return [doc.GetElement(x) for x in sheet.GetAdditionalRevisionIds()]


def get_current_sheet_revision(sheet):
    doc = sheet.Document
    return doc.GetElement(sheet.GetCurrentRevision())


def get_sheets(include_placeholders=True, include_noappear=True, doc=None):
    sheets = list(DB.FilteredElementCollector(doc or HOST_APP.doc)
                  .OfCategory(DB.BuiltInCategory.OST_Sheets)
                  .WhereElementIsNotElementType())
    if not include_noappear:
        sheets = [x for x in sheets
                  if x.Parameter[DB.BuiltInParameter.SHEET_SCHEDULED]
                  .AsInteger() > 0]
    if not include_placeholders:
        return [x for x in sheets if not x.IsPlaceholder]

    return sheets


def get_links(linktype=None, doc=None):
    doc = doc or HOST_APP.doc

    location = doc.PathName
    if not location:
        raise PyRevitException('PathName is empty. Model is not saved.')

    links = []
    model_path = \
        DB.ModelPathUtils.ConvertUserVisiblePathToModelPath(location)
    if not model_path:
        raise PyRevitException('Model is not saved. Can not read links.')
    try:
        trans_data = DB.TransmissionData.ReadTransmissionData(model_path)
        external_refs = trans_data.GetAllExternalFileReferenceIds()
        for ref_id in external_refs:
            ext_ref = trans_data.GetLastSavedReferenceData(ref_id)
            link = doc.GetElement(ref_id)
            if linktype:
                if ext_ref.ExternalFileReferenceType == linktype:
                    links.append(db.ExternalRef(link, ext_ref))
            else:
                links.append(db.ExternalRef(link, ext_ref))
        return links
    except Exception as data_err:
        raise PyRevitException('Error reading links from model path: {} | {}'
                               .format(model_path, data_err))


def get_linked_models(doc=None, loaded_only=False):
    doc = doc or HOST_APP.doc
    linkedmodels = get_links(linktype=DB.ExternalFileReferenceType.RevitLink,
                             doc=doc)
    if loaded_only:
        return [x for x in linkedmodels
                if DB.RevitLinkType.IsLoaded(doc, x.id)]

    return linkedmodels


def get_linked_model_doc(linked_model):
    lmodel = None
    if isinstance(linked_model, DB.RevitLinkType):
        lmodel = db.ExternalRef(linked_model) #pylint: disable=E1120
    elif isinstance(linked_model, db.ExternalRef):
        lmodel = linked_model

    if lmodel:
        for open_doc in HOST_APP.docs:
            if open_doc.Title == lmodel.name:
                return open_doc


def find_first_legend(doc=None):
    doc = doc or HOST_APP.doc
    for view in DB.FilteredElementCollector(doc).OfClass(DB.View):
        if view.ViewType == DB.ViewType.Legend:
            return view
    return None


def compare_revisions(src_rev, dest_rev, case_sensitive=False):
    return all(db.BaseWrapper.compare_attrs(src_rev, dest_rev,
                                            ['RevisionDate',
                                             'Description',
                                             'IssuedBy',
                                             'IssuedTo'],
                                            case_sensitive=case_sensitive))


def get_all_views(doc=None, view_types=None, include_nongraphical=False):
    doc = doc or HOST_APP.doc
    all_views = DB.FilteredElementCollector(doc) \
                  .OfClass(DB.View) \
                  .WhereElementIsNotElementType() \
                  .ToElements()

    if view_types:
        all_views = [x for x in all_views if x.ViewType in view_types]

    if not include_nongraphical:
        return [x for x in all_views
                if x.ViewType in GRAPHICAL_VIEWTYPES
                and not x.IsTemplate
                and not x.ViewSpecific]

    return all_views


def get_all_view_templates(doc=None, view_types=None):
    return [x for x in get_all_views(doc=doc,
                                     view_types=view_types,
                                     include_nongraphical=True)
            if x.IsTemplate]


def get_sheet_by_number(sheet_num, doc=None):
    doc = doc or HOST_APP.doc
    return next((x for x in get_sheets(doc=doc)
                 if x.SheetNumber == sheet_num), None)


def get_viewport_by_number(sheet_num, detail_num, doc=None):
    doc = doc or HOST_APP.doc
    sheet = get_sheet_by_number(sheet_num, doc=doc)
    if sheet:
        vps = [doc.GetElement(x) for x in sheet.GetAllViewports()]
        for vp in vps:
            det_num = vp.Parameter[
                DB.BuiltInParameter.VIEWPORT_DETAIL_NUMBER
                ].AsString()
            if det_num == detail_num:
                return vp


def get_view_by_sheetref(sheet_num, detail_num, doc=None):
    doc = doc or HOST_APP.doc
    vport = get_viewport_by_number(sheet_num, detail_num, doc=doc)
    if vport:
        return vport.ViewId


def is_schedule(view):
    """Check if given DB.View is a Revit Schedule.

    Returns False if given view is a DB.ViewSchedule but is a
        Schedule View Template, or
        Titleblock Revision Schedule, or
        Internal Keynote Schedule, or
        Keynote Legend Schedule
    """
    if isinstance(view, DB.ViewSchedule) and not view.IsTemplate:
        isrevsched = view.IsTitleblockRevisionSchedule
        isintkeynote = view.IsInternalKeynoteSchedule
        iskeynotelegend = view.Definition.CategoryId == \
            get_category(DB.BuiltInCategory.OST_KeynoteTags).Id

        return not (isrevsched or isintkeynote or iskeynotelegend)

    return False


def get_all_schedules(doc=None):
    doc = doc or HOST_APP.doc
    all_scheds = DB.FilteredElementCollector(doc) \
                   .OfClass(DB.ViewSchedule) \
                   .WhereElementIsNotElementType() \
                   .ToElements()
    return filter(is_schedule, all_scheds)


def get_view_by_name(view_name, doc=None):
    doc = doc or HOST_APP.doc
    for view in get_all_views(doc=doc):
        if get_name(view) == view_name:
            return view


def get_all_referencing_elements(doc=None):
    doc = doc or HOST_APP.doc
    all_referencing_elements = []
    for el in DB.FilteredElementCollector(doc)\
                .WhereElementIsNotElementType()\
                .ToElements():
        if el.Category \
                and isinstance(el, DB.Element) \
                and get_builtincategory(el.Category) in BUILTINCATEGORIES_VIEW:
            all_referencing_elements.append(el.Id)
    return all_referencing_elements


def get_all_referencing_elements_in_view(view):
    all_referencing_elements_in_view = []
    for el in DB.FilteredElementCollector(view.Document, view.Id)\
                .WhereElementIsNotElementType()\
                .ToElements():
        if el.Category \
                and isinstance(el, DB.Element) \
                and get_builtincategory(el.Category) in BUILTINCATEGORIES_VIEW:
            all_referencing_elements_in_view.append(el.Id)
    return all_referencing_elements_in_view


def get_schedules_on_sheet(viewsheet, doc=None):
    doc = doc or HOST_APP.doc
    all_sheeted_scheds = DB.FilteredElementCollector(doc)\
                           .OfClass(DB.ScheduleSheetInstance)\
                           .ToElements()
    return [x for x in all_sheeted_scheds
            if x.OwnerViewId == viewsheet.Id
            and not doc.GetElement(x.ScheduleId).IsTitleblockRevisionSchedule]


def is_sheet_empty(viewsheet):
    sheet_views = viewsheet.GetAllViewports()
    sheet_scheds = get_schedules_on_sheet(viewsheet, doc=viewsheet.Document)
    if sheet_views or sheet_scheds:
        return False
    return True


def get_doc_categories(doc=None, include_subcats=True):
    doc = doc or HOST_APP.doc
    all_cats = []
    cats = doc.Settings.Categories
    all_cats.extend(cats)
    if include_subcats:
        for cat in cats:
            all_cats.extend([x for x in cat.SubCategories])
    return all_cats


def get_schedule_categories():
    all_cats = get_doc_categories()
    cats = []
    for cat_id in DB.ViewSchedule.GetValidCategoriesForSchedule():
        for cat in all_cats:
            if cat.Id.IntegerValue == cat_id.IntegerValue:
                cats.append(cat)
    return cats


def get_key_schedule_categories():
    all_cats = get_doc_categories()
    cats = []
    for cat_id in DB.ViewSchedule.GetValidCategoriesForKeySchedule():
        for cat in all_cats:
            if cat.Id.IntegerValue == cat_id.IntegerValue:
                cats.append(cat)
    return cats


def get_takeoff_categories():
    all_cats = get_doc_categories()
    cats = []
    for cat_id in DB.ViewSchedule.GetValidCategoriesForMaterialTakeoff():
        for cat in all_cats:
            if cat.Id.IntegerValue == cat_id.IntegerValue:
                cats.append(cat)
    return cats


def get_category(cat_name_or_builtin, doc=None):
    doc = doc or HOST_APP.doc
    all_cats = get_doc_categories()
    if isinstance(cat_name_or_builtin, str):
        for cat in all_cats:
            if cat.Name == cat_name_or_builtin:
                return cat
    elif isinstance(cat_name_or_builtin, DB.BuiltInCategory):
        for cat in all_cats:
            if cat.Id.IntegerValue == int(cat_name_or_builtin):
                return cat
    elif isinstance(cat_name_or_builtin, DB.Category):
        return cat_name_or_builtin


def get_builtincategory(cat_name_or_id, doc=None):
    doc = doc or HOST_APP.doc
    cat_id = None
    if isinstance(cat_name_or_id, str):
        cat = get_category(cat_name_or_id)
        if cat:
            cat_id = cat.Id.IntegerValue
    elif isinstance(cat_name_or_id, DB.ElementId):
        cat_id = cat_name_or_id.IntegerValue
    if cat_id:
        for bicat in DB.BuiltInCategory.GetValues(DB.BuiltInCategory):
            if int(bicat) == cat_id:
                return bicat


def get_builtinparameter(element, param_name, doc=None):
    doc = doc or HOST_APP.doc
    eparam = element.LookupParameter(param_name)
    if eparam:
        for biparam in DB.BuiltInParameter.GetValues(DB.BuiltInParameter):
            if int(biparam) == eparam.Definition.Id.IntegerValue:
                return biparam


def get_view_cutplane_offset(view):
    viewrange = view.GetViewRange()
    return viewrange.GetOffset(DB.PlanViewPlane.CutPlane)


def get_project_location_transform(doc=None):
    doc = doc or HOST_APP.doc
    return doc.ActiveProjectLocation.GetTransform()


def get_all_linkedmodels(doc=None):
    doc = doc or HOST_APP.doc
    return DB.FilteredElementCollector(doc)\
             .OfClass(DB.RevitLinkType)\
             .ToElements()


def get_all_linkeddocs(doc=None):
    doc = doc or HOST_APP.doc
    linkinstances = DB.FilteredElementCollector(doc)\
                      .OfClass(DB.RevitLinkInstance)\
                      .ToElements()
    docs = [x.GetLinkDocument() for x in linkinstances]
    return [x for x in docs if x]

def get_all_grids(group_by_direction=False,
                  include_linked_models=False, doc=None):
    doc = doc or HOST_APP.doc
    target_docs = [doc]
    if include_linked_models:
        target_docs.extend(get_all_linkeddocs())

    all_grids = []
    for tdoc in target_docs:
        if tdoc is not None:
            all_grids.extend(list(
                DB.FilteredElementCollector(tdoc)
                .OfCategory(DB.BuiltInCategory.OST_Grids)
                .WhereElementIsNotElementType()
                .ToElements()
                ))

    if group_by_direction:
        direcs = {db.XYZPoint(x.Curve.Direction) for x in all_grids}
        grouped_grids = {}
        for direc in direcs:
            grouped_grids[direc] = [x for x in all_grids
                                    if direc == db.XYZPoint(x.Curve.Direction)]
        return grouped_grids
    return all_grids


def get_gridpoints(grids=None, include_linked_models=False, doc=None):
    doc = doc or HOST_APP.doc
    source_grids = grids or get_all_grids(
        doc=doc,
        include_linked_models=include_linked_models
        )
    gints = {}
    for grid1 in source_grids:
        for grid2 in source_grids:
            results = framework.clr.Reference[DB.IntersectionResultArray]()
            intres = grid1.Curve.Intersect(grid2.Curve, results)
            if intres == DB.SetComparisonResult.Overlap:
                gints[db.XYZPoint(results.get_Item(0).XYZPoint)] = \
                    [grid1, grid2]
    return [GridPoint(point=k, grids=v) for k, v in gints.items()]


def get_closest_gridpoint(element, gridpoints):
    dist = (gridpoints[0].point.unwrap().DistanceTo(element.Location.Point),
            gridpoints[0])
    for grid_point in gridpoints:
        gp_dist = grid_point.point.unwrap().DistanceTo(element.Location.Point)
        if gp_dist < dist[0]:
            dist = (gp_dist, grid_point)
    return dist[1]


def get_category_set(category_list, doc=None):
    doc = doc or HOST_APP.doc
    cat_set = HOST_APP.app.Create.NewCategorySet()
    for builtin_cat in category_list:
        cat = doc.Settings.Categories.get_Item(builtin_cat)
        cat_set.Insert(cat)
    return cat_set


def get_all_category_set(bindable=True, doc=None):
    doc = doc or HOST_APP.doc
    cat_set = HOST_APP.app.Create.NewCategorySet()
    for cat in doc.Settings.Categories:
        if bindable:
            if cat.AllowsBoundParameters:
                cat_set.Insert(cat)
        else:
            cat_set.Insert(cat)
    return cat_set


def get_rule_filters(doc=None):
    doc = doc or HOST_APP.doc
    rfcl = DB.FilteredElementCollector(doc)\
             .OfClass(DB.ParameterFilterElement)\
             .WhereElementIsNotElementType()\
             .ToElements()
    return list(rfcl)


def get_connected_circuits(element, spare=False, space=False):
    circuit_types = [DB.Electrical.CircuitType.Circuit]
    if spare:
        circuit_types.append(DB.Electrical.CircuitType.Spare)
    if space:
        circuit_types.append(DB.Electrical.CircuitType.Space)

    if element.MEPModel and element.MEPModel.ElectricalSystems:
        return [x for x in element.MEPModel.ElectricalSystems
                if x.CircuitType in circuit_types]


def get_element_categories(elements):
    catsdict = {x.Category.Name: x.Category for x in elements}
    uniquenames = set(catsdict.keys())
    return [catsdict[x] for x in uniquenames]


def get_category_schedules(category_or_catname, doc=None):
    doc = doc or HOST_APP.doc
    cat = get_category(category_or_catname)
    scheds = get_all_schedules(doc=doc)
    return [x for x in scheds if x.Definition.CategoryId == cat.Id]


def get_schedule_field(schedule, field_name):
    for field_idx in schedule.Definition.GetFieldOrder():
        field = schedule.Definition.GetField(field_idx)
        if field.GetName() == field_name:
            return field


def get_schedule_filters(schedule, field_name, return_index=False):
    matching_filters = []
    field = get_schedule_field(schedule, field_name)
    if field:
        for idx, sfilter in enumerate(schedule.Definition.GetFilters()):
            if sfilter.FieldId == field.FieldId:
                if return_index:
                    matching_filters.append(idx)
                else:
                    matching_filters.append(sfilter)
    return matching_filters


def get_sheet_tblocks(src_sheet):
    sheet_tblocks = DB.FilteredElementCollector(src_sheet.Document,
                                                src_sheet.Id)\
                      .OfCategory(DB.BuiltInCategory.OST_TitleBlocks)\
                      .WhereElementIsNotElementType()\
                      .ToElements()
    return list(sheet_tblocks)


def get_sheet_sets(doc=None):
    doc = doc or HOST_APP.doc
    viewsheetsets = DB.FilteredElementCollector(doc)\
                      .OfClass(DB.ViewSheetSet)\
                      .WhereElementIsNotElementType()\
                      .ToElements()
    return list(viewsheetsets)


def get_rev_number(revision):
    revnum = revision.SequenceNumber
    if hasattr(revision, 'RevisionNumber'):
        revnum = revision.RevisionNumber
    return revnum


def get_pointclouds(doc=None):
    doc = doc or HOST_APP.doc
    return get_elements_by_categories([DB.BuiltInCategory.OST_PointClouds],
                                      doc=doc)


def get_mep_connections(element):
    connmgr = None
    if isinstance(element, DB.FamilyInstance):
        connmgr = element.MEPModel.ConnectorManager
    elif isinstance(element, DB.Plumbing.Pipe):
        connmgr = element.ConnectorManager

    if connmgr:
        connelements = [y.Owner
                        for x in connmgr.Connectors
                        for y in x.AllRefs
                        if x.IsConnected
                        and y.Owner.Id != element.Id
                        and y.ConnectorType != DB.ConnectorType.Logical]
        return connelements


def get_fillpattern_element(fillpattern_name, fillpattern_target, doc=None):
    doc = doc or HOST_APP.doc
    existing_fp_elements = \
        DB.FilteredElementCollector(doc) \
          .OfClass(framework.get_type(DB.FillPatternElement))

    for existing_fp_element in existing_fp_elements:
        fillpattern = existing_fp_element.GetFillPattern()
        if fillpattern_name == fillpattern.Name \
                and fillpattern_target == fillpattern.Target:
            return existing_fp_element


def get_all_fillpattern_elements(fillpattern_target, doc=None):
    doc = doc or HOST_APP.doc
    existing_fp_elements = \
        DB.FilteredElementCollector(doc) \
          .OfClass(framework.get_type(DB.FillPatternElement))

    return [x for x in existing_fp_elements
            if x.GetFillPattern().Target == fillpattern_target]


def get_subcategories(doc=None, purgable=False, filterfunc=None):
    doc = doc or HOST_APP.doc
    # collect custom categories
    subcategories = []
    for cat in doc.Settings.Categories:
        for subcat in cat.SubCategories:
            if purgable:
                if subcat.Id.IntegerValue > 1:
                    subcategories.append(subcat)
            else:
                subcategories.append(subcat)
    if filterfunc:
        subcategories = filter(filterfunc, subcategories)

    return subcategories


def get_subcategory(category_name, subcategory_name, doc=None):
    doc = doc or HOST_APP.doc
    for cat in doc.Settings.Categories:
        if cat.Name == category_name:
            for subcat in cat.SubCategories:
                if subcat.Name == subcategory_name:
                    return subcat


def get_keynote_file(doc=None):
    doc = doc or HOST_APP.doc
    knote_table = DB.KeynoteTable.GetKeynoteTable(doc)
    knote_table_ref = knote_table.GetExternalFileReference()
    return DB.ModelPathUtils.ConvertModelPathToUserVisiblePath(
        knote_table_ref.GetAbsolutePath()
        )


def get_used_keynotes(doc=None):
    doc = doc or HOST_APP.doc
    return DB.FilteredElementCollector(doc)\
             .OfCategory(DB.BuiltInCategory.OST_KeynoteTags)\
             .WhereElementIsNotElementType()\
             .ToElements()


def get_visible_keynotes(view=None):
    doc = view.Document
    return DB.FilteredElementCollector(doc, view.Id)\
             .OfCategory(DB.BuiltInCategory.OST_KeynoteTags)\
             .WhereElementIsNotElementType()\
             .ToElements()


def get_available_keynotes(doc=None):
    doc = doc or HOST_APP.doc
    knote_table = DB.KeynoteTable.GetKeynoteTable(doc)
    return knote_table.GetKeyBasedTreeEntries()


def get_available_keynotes_tree(doc=None):
    doc = doc or HOST_APP.doc
    knotes = get_available_keynotes(doc=doc)
    # TODO: implement knotes tree
    raise NotImplementedError()


def is_placed(spatial_element):
    return isinstance(spatial_element,
                      (DB.Architecture.Room, DB.Area, DB.Mechanical.Space)) \
            and spatial_element.Area > 0


def get_central_path(doc=None):
    doc = doc or HOST_APP.doc
    if doc.IsWorkshared:
        model_path = doc.GetWorksharingCentralModelPath()
        return DB.ModelPathUtils.ConvertModelPathToUserVisiblePath(model_path)


def is_metric(doc=None):
    doc = doc or HOST_APP.doc
    return doc.DisplayUnitSystem == DB.DisplayUnit.METRIC


def is_imperial(doc=None):
    doc = doc or HOST_APP.doc
    return doc.DisplayUnitSystem == DB.DisplayUnit.IMPERIAL


def get_view_sheetrefinfo(view):
    # grab sheet number and name
    # this looks at 'Sheet Number' and 'Sheet Name' parameters of a view
    # if these parameters have value, it means view is placed on a sheet
    sheet_num = \
        view.Parameter[DB.BuiltInParameter.VIEWPORT_SHEET_NUMBER].AsString()
    sheet_name = \
        view.Parameter[DB.BuiltInParameter.VIEWPORT_SHEET_NAME].AsString()
    # grab detail number as well
    detail_num = \
        view.Parameter[DB.BuiltInParameter.VIEWPORT_DETAIL_NUMBER].AsString()

    if sheet_num:
        return SheetRefInfo(
            sheet_num=sheet_num,
            sheet_name=sheet_name,
            detail_num=detail_num,
            ref_viewid=None
            )

    # if not, check 'Referencing Sheet' and 'Referencing Detail' parameters
    # these show that the view is referened by another on that sheet
    ref_sheet_num = \
        view.Parameter[DB.BuiltInParameter.VIEW_REFERENCING_SHEET].AsString()
    ref_sheet = get_sheet_by_number(ref_sheet_num)
    ref_sheet_name = get_name(ref_sheet) if ref_sheet else ''
    # grab referring detail number as well
    ref_detail_num = \
        view.Parameter[DB.BuiltInParameter.VIEW_REFERENCING_DETAIL].AsString()

    if ref_sheet_num:
        return SheetRefInfo(
            sheet_num=ref_sheet_num,
            sheet_name=ref_sheet_name,
            detail_num=ref_detail_num,
            ref_viewid=get_view_by_sheetref(ref_sheet_num, ref_detail_num)
            )


def get_all_sheeted_views(doc=None, sheets=None):
    doc = doc or HOST_APP.doc
    sheets = sheets or get_sheets(doc=doc)
    all_sheeted_view_ids = set()
    for sht in sheets:
        vp_ids = [doc.GetElement(x).ViewId for x in sht.GetAllViewports()]
        all_sheeted_view_ids.update(vp_ids)
    return all_sheeted_view_ids


def is_view_sheeted(view):
    return view.Id in get_all_sheeted_views(doc=view.Document)


def can_refer_other_views(source_view):
    return isinstance(source_view,
                      (DB.ViewDrafting, DB.ViewPlan, DB.ViewSection))


def is_referring_to(source_view, target_view):
    # if view can be referring
    doc = source_view.Document
    target_viewname = get_name(target_view)

    if can_refer_other_views(source_view):
        for ref_elid in get_all_referencing_elements_in_view(source_view):
            viewref_el = doc.GetElement(ref_elid)
            targetview_param = \
                    viewref_el.Parameter[
                        DB.BuiltInParameter.REFERENCE_VIEWER_TARGET_VIEW
                        ]
            if targetview_param:
                tvp_view = doc.GetElement(targetview_param.AsElementId())
                if tvp_view and get_name(tvp_view) == target_viewname:
                    return True
            else:
                viewref_name = get_name(viewref_el)
                if viewref_name == target_viewname:
                    return True


def yield_referring_views(target_view, all_views=None):
    all_views = all_views or get_all_views(doc=target_view.Document)
    for view in all_views:
        if is_referring_to(view, target_view):
            yield view.Id


def yield_referenced_views(doc=None, all_views=None):
    doc = doc or HOST_APP.doc
    all_views = all_views or get_all_views(doc=doc)
    for view in all_views:
        # if it has any referring views, yield
        if next(yield_referring_views(view), None):
            yield view.Id


def yield_unreferenced_views(doc=None, all_views=None):
    doc = doc or HOST_APP.doc
    all_views = all_views or get_all_views(doc=doc)
    for view in all_views:
        # if it has NO referring views, yield
        if len(list(yield_referring_views(view))) == 0:
            yield view.Id


def get_line_categories(doc=None):
    doc = doc or HOST_APP.doc
    lines_cat = doc.Settings.Categories.get_Item(DB.BuiltInCategory.OST_Lines)
    return lines_cat.SubCategories


def get_line_styles(doc=None):
    return [x.GetGraphicsStyle(DB.GraphicsStyleType.Projection)
            for x in get_line_categories(doc=doc)]


def get_history(target_element):
    doc = target_element.Document
    if doc.IsWorkshared:
        wti = DB.WorksharingUtils.GetWorksharingTooltipInfo(doc,
                                                            target_element.Id)
        return ElementHistory(creator=wti.Creator,
                              owner=wti.Owner,
                              last_changed_by=wti.LastChangedBy)


def is_detail_curve(element):
    return isinstance(element, DETAIL_CURVES)


def is_model_curve(element):
    return isinstance(element, MODEL_CURVES)


def is_sketch_curve(element):
    if element.Category:
        cid = element.Category.Id
        return cid == DB.ElementId(DB.BuiltInCategory.OST_SketchLines)


def get_all_schemas():
    return DB.ExtensibleStorage.Schema.ListSchemas()


def get_schema_field_values(element, schema):
    field_values = {}
    entity = element.GetEntity(schema)
    if entity:
        for field in schema.ListFields():
            field_type = field.ValueType
            if field.ContainerType == DB.ExtensibleStorage.ContainerType.Array:
                field_type = framework.IList[field.ValueType]
            elif field.ContainerType == DB.ExtensibleStorage.ContainerType.Map:
                field_type = \
                    framework.IDictionary[field.KeyType, field.ValueType]
            try:
                value = entity.Get[field_type](
                    field.FieldName,
                    DB.DisplayUnitType.DUT_UNDEFINED
                    )
            except:
                value = None

            field_values[field.FieldName] = value
    return field_values


def get_family_type(type_name, family_doc):
    family_doc = family_doc or HOST_APP.doc
    if family_doc.IsFamilyDocument:
        for ftype in family_doc.FamilyManager.Types:
            if ftype.Name == type_name:
                return ftype
    else:
        raise PyRevitException('Document is not a family')


def get_family_parameter(param_name, family_doc):
    family_doc = family_doc or HOST_APP.doc
    if family_doc.IsFamilyDocument:
        for fparam in family_doc.FamilyManager.GetParameters():
            if fparam.Definition.Name == param_name:
                return fparam
    else:
        raise PyRevitException('Document is not a family')


def get_family_parameters(family_doc):
    family_doc = family_doc or HOST_APP.doc
    if family_doc.IsFamilyDocument:
        return family_doc.FamilyManager.GetParameters()
    else:
        raise PyRevitException('Document is not a family')


def get_family_label_parameters(family_doc):
    family_doc = family_doc or HOST_APP.doc
    if family_doc.IsFamilyDocument:
        dims = DB.FilteredElementCollector(family_doc)\
                .OfClass(DB.Dimension)\
                .WhereElementIsNotElementType()
        label_params = set()
        for dim in dims:
            try:
                # throws exception when dimension can not be labeled
                if isinstance(dim.FamilyLabel, DB.FamilyParameter):
                    label_params.add(dim.FamilyLabel)
            except Exception:
                pass
        return label_params
    else:
        raise PyRevitException('Document is not a family')


def get_door_rooms(door):
    """Get from/to rooms associated with given door element.

    Args:
        door (DB.FamilyInstance): door instance

    Returns:
        tuple(DB.Architecture.Room, DB.Architecture.Room): from/to rooms
    """
    door_phase = door.Document.GetElement(door.CreatedPhaseId)
    return (door.FromRoom[door_phase], door.ToRoom[door_phase])


def get_doors(elements=None, doc=None, room_id=None):
    """Get all doors in active or given document.

    Args:
        elements (list[DB.Element]): find rooms in given elements instead
        doc (DB.Document): target document; default is active document
        room_id (DB.ElementId): only doors associated with given room

    Returns:
        list[DB.Element]: room instances
    """
    doc = doc or HOST_APP.doc
    all_doors = get_elements_by_categories([DB.BuiltInCategory.OST_Doors],
                                           elements=elements,
                                           doc=doc)
    if room_id:
        room_doors = []
        for door in all_doors:
            from_room, to_room = get_door_rooms(door)
            if (from_room and from_room.Id == room_id) \
                    or (to_room and to_room.Id == room_id):
                room_doors.append(door)
        return room_doors
    else:
        return list(all_doors)


def get_all_print_settings(doc=None):
    doc = doc or HOST_APP.doc
    return [doc.GetElement(x)for x in doc.GetPrintSettingIds()]


def get_used_paper_sizes(doc=None):
    doc = doc or HOST_APP.doc
    return [x.PrintParameters.PaperSize
            for x in get_all_print_settings(doc=doc)]


def find_paper_size_by_name(paper_size_name, doc=None):
    doc = doc or HOST_APP.doc
    paper_size_name = paper_size_name.lower()
    for psize in doc.PrintManager.PaperSizes:
        if psize.Name.lower() == paper_size_name:
            return psize


def find_paper_sizes_by_dims(paper_width, paper_height, doc=None):
    # paper_width, paper_height must be in inch
    doc = doc or HOST_APP.doc
    paper_sizes = []
    for sys_psize in coreutils.get_paper_sizes():
        # system paper dims are in inches
        wxd = paper_width == int(sys_psize.Width / 100.00) \
                and paper_height == int(sys_psize.Height / 100.00)
        dxw = paper_width == int(sys_psize.Height / 100.00) \
                and paper_height == int(sys_psize.Width / 100.00)
        if wxd or dxw:
            psize = find_paper_size_by_name(sys_psize.PaperName)
            if psize:
                paper_sizes.append(psize)
    return paper_sizes


def get_sheet_print_settings(tblock, doc_psettings):
    doc = tblock.Document
    # find paper sizes used in print settings of this doc
    page_width_param = tblock.Parameter[DB.BuiltInParameter.SHEET_WIDTH]
    page_height_param = tblock.Parameter[DB.BuiltInParameter.SHEET_HEIGHT]
    page_width = int(round(page_width_param.AsDouble() * 12.0))
    page_height = int(round(page_height_param.AsDouble() * 12.0))
    tform = tblock.GetTotalTransform()
    is_portrait = (page_width < page_height) or (int(tform.BasisX.Y) == -1)
    paper_sizes = find_paper_sizes_by_dims(
        page_width,
        page_height,
        doc=doc
        )
    # names of paper sizes matching the calculated title block size
    paper_size_names = [x.Name for x in paper_sizes]
    # find first print settings that matches any of the paper_size_names
    page_orient = \
        DB.PageOrientationType.Portrait if is_portrait \
            else DB.PageOrientationType.Landscape
    all_tblock_psettings = set()
    for doc_psetting in doc_psettings:
        try:
            pparams = doc_psetting.PrintParameters
            if pparams.PaperSize.Name in paper_size_names \
                    and (pparams.ZoomType == DB.ZoomType.Zoom
                        and pparams.Zoom == 100) \
                    and pparams.PageOrientation == page_orient:
                all_tblock_psettings.add(doc_psetting)
        except Exception:
            pass
    return sorted(all_tblock_psettings, key=lambda x: x.Name)<|MERGE_RESOLUTION|>--- conflicted
+++ resolved
@@ -174,17 +174,6 @@
 
 def get_param_value(targetparam):
     value = None
-<<<<<<< HEAD
-    if targetparam.StorageType == DB.StorageType.Double:
-        value = targetparam.AsDouble()
-    elif targetparam.StorageType == DB.StorageType.Integer:
-        value = targetparam.AsInteger()
-    elif targetparam.StorageType == DB.StorageType.String:
-        value = targetparam.AsString()
-    elif targetparam.StorageType == DB.StorageType.ElementId:
-        value = targetparam.AsElementId()
-        
-=======
     if isinstance(targetparam, DB.Parameter):
         if targetparam.StorageType == DB.StorageType.Double:
             value = targetparam.AsDouble()
@@ -196,7 +185,6 @@
             value = targetparam.AsElementId()
     elif isinstance(targetparam, DB.GlobalParameter):
         return targetparam.GetValue().Value
->>>>>>> e7a4f2ae
     return value
 
 
