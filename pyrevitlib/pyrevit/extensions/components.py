--- conflicted
+++ resolved
@@ -487,22 +487,6 @@
         #   cache only saves the png address and not the contents so they'll
         #   get loaded everytime
         #       see http://stackoverflow.com/a/5141710/2350244
-<<<<<<< HEAD
-        pat = '(\\' + exts.TAB_POSTFIX + ')|(\\' + exts.PANEL_POSTFIX + ')'
-        pat += '|(\\' + exts.PULLDOWN_BUTTON_POSTFIX + ')'
-        pat += '|(\\' + exts.SPLIT_BUTTON_POSTFIX + ')'
-        pat += '|(\\' + exts.SPLITPUSH_BUTTON_POSTFIX + ')'
-        pat += '|(\\' + exts.STACK_BUTTON_POSTFIX + ')'
-        pat += '|(\\' + exts.PUSH_BUTTON_POSTFIX + ')'
-        pat += '|(\\' + exts.SMART_BUTTON_POSTFIX + ')'
-        pat += '|(\\' + exts.LINK_BUTTON_POSTFIX + ')'
-        pat += '|(\\' + exts.PANEL_PUSH_BUTTON_POSTFIX + ')'
-        pat += '|(\\' + exts.PANEL_PUSH_BUTTON_POSTFIX + ')'
-        pat += '|(\\' + exts.CONTENT_BUTTON_POSTFIX + ')'
-        # interesting directories
-        pat += '|(\\' + exts.COMP_LIBRARY_DIR_NAME + ')'
-        pat += '|(\\' + exts.COMP_HOOKS_DIR_NAME + ')'
-=======
         pat = "(\\" + exts.TAB_POSTFIX + ")|(\\" + exts.PANEL_POSTFIX + ")"
         pat += "|(\\" + exts.PULLDOWN_BUTTON_POSTFIX + ")"
         pat += "|(\\" + exts.SPLIT_BUTTON_POSTFIX + ")"
@@ -518,7 +502,6 @@
         # tnteresting directories
         pat += "|(\\" + exts.COMP_LIBRARY_DIR_NAME + ")"
         pat += "|(\\" + exts.COMP_HOOKS_DIR_NAME + ")"
->>>>>>> 2f493229
         # search for scripts, setting files (future support), and layout files
         patfile = "(\\" + exts.PYTHON_SCRIPT_FILE_FORMAT + ")"
         patfile += "|(\\" + exts.CSHARP_SCRIPT_FILE_FORMAT + ")"
