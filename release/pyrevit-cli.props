--- conflicted
+++ resolved
@@ -1,11 +1,7 @@
 <?xml version='1.0' encoding='utf-8'?>
 <Project xmlns="http://schemas.microsoft.com/developer/msbuild/2003" ToolsVersion="15.0">
     <PropertyGroup>
-<<<<<<< HEAD
-        <ProductIdCode>2669428b-35bc-4824-afb5-9c8b7e343d3d</ProductIdCode>
-=======
-        <ProductIdCode>2e94b164-49b1-49ff-8329-75a15000d3f9</ProductIdCode>
->>>>>>> 70dba59b
+        <ProductIdCode>9557b432-cf79-4ece-91cf-b8f996c88b47</ProductIdCode>
         <ProductUpgradeCode>618520c4-0c3a-4e8d-8e8a-b74db3f3592b</ProductUpgradeCode>
     </PropertyGroup>
 
