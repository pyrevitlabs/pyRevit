#define MyAppName "pyRevit CLI"
#define MyAppUUID "9557b432-cf79-4ece-91cf-b8f996c88b47"
#define MyAppVersion "5.2.0.25181"
#define MyAppPublisher "pyRevitLabs"
#define MyAppURL "pyrevitlabs.io"
#define MyAppExeName "pyrevit.exe"

[Setup]
; App information
AppId={#MyAppUUID}
AppName={#MyAppName}
AppVersion={#MyAppVersion}
AppPublisher={#MyAppPublisher}
AppPublisherURL={#MyAppURL}
AppSupportURL={#MyAppURL}
AppUpdatesURL={#MyAppURL}
AppCopyright=Copyright © 2014-2025 pyRevitLabs.io
LicenseFile=..\LICENSE.txt
; Installer
DefaultGroupName={#MyAppName}
DisableDirPage=auto
DisableStartupPrompt=yes
DisableProgramGroupPage=yes
ArchitecturesInstallIn64BitMode=x64
ChangesEnvironment=yes
;     path
DefaultDirName={autopf}\{#MyAppName}
UsePreviousAppDir=yes
;     mode
PrivilegesRequired=lowest
; Build info
OutputDir=..\dist
; See dev/scripts/config.py INSTALLER_EXES
OutputBaseFilename=pyRevit_CLI_{#MyAppVersion}_signed
SetupIconFile=..\bin\pyrevit_cli.ico
Compression=lzma
SolidCompression=yes
DisableWelcomePage=no
WizardStyle=classic
WizardImageFile=.\pyrevit-cli.bmp
WizardSmallImageFile=.\pyrevit-banner.bmp

[Languages]
Name: "english"; MessagesFile: "compiler:Default.isl"

[Files]
; bin\
Source: "..\bin\*"; DestDir: "{app}\bin"; Flags: ignoreversion

[Registry]
; Uninstaller does not undo this change
; Multiple installs keep adding the path
; https://stackoverflow.com/a/3431379/2350244
; https://stackoverflow.com/a/9962307/2350244 (mod path module)
Root: HKCU; Subkey: "Environment"; ValueType: expandsz; ValueName: "Path"; ValueData: "{olddata};{app}\bin"

[Run]
Filename: "{app}\bin\pyrevit.exe"; Description: "Clearning caches..."; Parameters: "caches clear --all"; Flags: runhidden
Filename: "{app}\bin\pyrevit.exe"; Description: "Detach existing clones..."; Parameters: "detach --all"; Flags: runhidden

[UninstallRun]
Filename: "{app}\bin\pyrevit.exe"; RunOnceId: "ClearCaches"; Parameters: "caches clear --all"; Flags: runhidden
Filename: "{app}\bin\pyrevit.exe"; RunOnceId: "DetachClones"; Parameters: "detach --all"; Flags: runhidden

[Code]
<<<<<<< HEAD
const
    REQUIRED_MAJOR_VERSION = 8;

function CheckForDotNetRuntime(Path: String; var FoundVersion: String): Boolean;
var
    FindRec: TFindRec;
    Version: String;
    Major: Integer;
    SeparatorPos: Integer;
begin
    Result := False;
    if DirExists(Path) then
    begin
        if FindFirst(Path + '\*', FindRec) then
        begin
            try
                repeat
                    if (FindRec.Attributes and FILE_ATTRIBUTE_DIRECTORY <> 0) and (FindRec.Name <> '.') and (FindRec.Name <> '..') then
                    begin
                        Version := FindRec.Name;
                        SeparatorPos := Pos('.', Version);
                        if SeparatorPos > 0 then
                        begin
                            try
                                Major := StrToInt(Copy(Version, 1, SeparatorPos - 1));
                                if Major >= REQUIRED_MAJOR_VERSION then
                                begin
                                    FoundVersion := Version;
                                    Result := True;
                                    Exit;
                                end;
                            except
                            end;
                        end;
                    end;
                until not FindNext(FindRec);
            finally
                FindClose(FindRec);
            end;
        end;
    end;
end;

procedure GetDotNetDesktopRuntimeInfo(var Found: Boolean; var Version: String; var Path: String);
var
    PathX64, PathX86: String;
begin
    PathX64 := ExpandConstant('{pf64}\dotnet\shared\Microsoft.WindowsDesktop.App');
    PathX86 := ExpandConstant('{pf32}\dotnet\shared\Microsoft.WindowsDesktop.App');

    Found := CheckForDotNetRuntime(PathX64, Version);
    if Found then
    begin
      Path := PathX64;
      Exit;
    end;

    Found := CheckForDotNetRuntime(PathX86, Version);
    if Found then
    begin
      Path := PathX86;
      Exit;
    end;
end;

procedure InitializeWizard();
var
    IsInstalled: Boolean;
    FoundVersion, FoundPath: String;
begin
    GetDotNetDesktopRuntimeInfo(IsInstalled, FoundVersion, FoundPath);
    if IsInstalled then
    begin
        MsgBox('Found compatible .NET Desktop Runtime.'#13#10#13#10'Version: ' + FoundVersion + #13#10'Path: ' + FoundPath, mbInformation, MB_OK);
    end
    else
    begin
        MsgBox('Could not find .NET 8 Desktop Runtime.', mbError, MB_OK);
    end;
=======
procedure InitializeWizard();
begin
  MsgBox('Hello from pyRevit installer!', mbInformation, MB_OK);
>>>>>>> e9602ddb
end;<|MERGE_RESOLUTION|>--- conflicted
+++ resolved
@@ -63,7 +63,6 @@
 Filename: "{app}\bin\pyrevit.exe"; RunOnceId: "DetachClones"; Parameters: "detach --all"; Flags: runhidden
 
 [Code]
-<<<<<<< HEAD
 const
     REQUIRED_MAJOR_VERSION = 8;
 
@@ -143,9 +142,4 @@
     begin
         MsgBox('Could not find .NET 8 Desktop Runtime.', mbError, MB_OK);
     end;
-=======
-procedure InitializeWizard();
-begin
-  MsgBox('Hello from pyRevit installer!', mbInformation, MB_OK);
->>>>>>> e9602ddb
-end;+end;
