[{
    "meta": {
        "schema": "1.0",
        "source": "https://www.revitforum.org/architecture-general-revit-questions/105-revit-builds-updates-product-support.html"
    },
    "product": "Autodesk Revit",
    "release": "2008 Architecture Service Pack 1",
    "version": "",
    "build": "20070607_1700",
    "target": "x64"
}, {
    "meta": {
        "schema": "1.0",
        "source": "https://www.revitforum.org/architecture-general-revit-questions/105-revit-builds-updates-product-support.html"
    },
    "product": "Autodesk Revit",
    "release": "2008 Architecture Service Pack 2",
    "version": "",
    "build": "20070810_1700",
    "target": "x64"
}, {
    "meta": {
        "schema": "1.0",
        "source": "https://forums.autodesk.com/t5/revit-architecture-forum/sp3-build-20080101-2345/td-p/2152807"
    },
    "product": "Autodesk Revit",
    "release": "2008 Architecture Service Pack 3",
    "version": "",
    "build": "20080101_2345",
    "target": "x64"
}, {
    "meta": {
        "schema": "1.0",
        "source": "https://www.revitforum.org/architecture-general-revit-questions/105-revit-builds-updates-product-support.html"
    },
    "product": "Autodesk Revit",
    "release": "2009 Architecture Service Pack 1",
    "version": "",
    "build": "20080602_1900",
    "target": "x64"
}, {
    "meta": {
        "schema": "1.0",
        "source": "https://www.revitforum.org/architecture-general-revit-questions/105-revit-builds-updates-product-support.html"
    },
    "product": "Autodesk Revit",
    "release": "2009 Architecture Service Pack 2",
    "version": "",
    "build": "20080915_2100",
    "target": "x64"
}, {
    "meta": {
        "schema": "1.0",
        "source": "https://www.revitforum.org/architecture-general-revit-questions/105-revit-builds-updates-product-support.html"
    },
    "product": "Autodesk Revit",
    "release": "2009 Architecture Service Pack 3",
    "version": "",
    "build": "20081118_1045",
    "target": "x64"
}, {
    "meta": {
        "schema": "1.0",
        "source": "https://forums.autodesk.com/t5/revit-architecture-forum/sp3-build-20080101-2345/td-p/2152807"
    },
    "product": "Autodesk Revit",
    "release": "2010 Architecture Service Pack 1",
    "version": "",
    "build": "20090612_2115",
    "target": "x64"
}, {
    "meta": {
        "schema": "1.0",
        "source": "https://www.revitforum.org/architecture-general-revit-questions/105-revit-builds-updates-product-support.html"
    },
    "product": "Autodesk Revit",
    "release": "2010 Architecture Service Pack 2",
    "version": "",
    "build": "20090917_1515",
    "target": "x64"
}, {
    "meta": {
        "schema": "1.0",
        "source": "http://forums.augi.com/showthread.php?138574-Revit-Architecture-Door-Centerline-not-selectable-during-dimensioning"
    },
    "product": "Autodesk Revit",
    "release": "2011 Architecture",
    "version": "",
    "build": "20100326_1700",
    "target": "x64"
}, {
    "meta": {
        "schema": "1.0",
        "source": "http://revitclinic.typepad.com/my_weblog/2010/06/revit-2011-build-number-update-display.html"
    },
    "product": "Autodesk Revit",
    "release": "2011 Architecture Service Pack 1",
    "version": "",
    "build": "20100615_2115",
    "target": "x64"
}, {
    "meta": {
        "schema": "1.0",
        "source": "https://knowledge.autodesk.com/support/revit-products/downloads/caas/downloads/content/hotfix--E2-80-93-black-preview-swatch.html?v=2011"
    },
    "product": "Autodesk Revit",
    "release": "2011 Hotfix - Black Preview Swatch",
    "version": "",
    "build": "20100903_2115",
    "target": "x64"
}, {
    "meta": {
        "schema": "1.0",
        "source": "https://knowledge.autodesk.com/support/revit-products/downloads/caas/downloads/content/hotfix-autodesk-revit-architecture-2011-colorfills.html?v=2011"
    },
    "product": "Autodesk Revit",
    "release": "2011 Hotfix - Color Fills",
    "version": "",
    "build": "20110218_1300",
    "target": "x64"
}, {
    "meta": {
        "schema": "1.0",
        "source": "http://web.archive.org/web/20150123061214/https://knowledge.autodesk.com/support/revit-products/troubleshooting/caas/sfdcarticles/sfdcarticles/How-to-tie-the-Build-number-with-the-Revit-update.html"
    },
    "product": "Autodesk Revit",
    "release": "2012 First Customer Ship",
    "version": "",
    "build": "20110309_2315",
    "target": "x64"
}, {
    "meta": {
        "schema": "1.0",
        "source": "http://web.archive.org/web/20150123061214/https://knowledge.autodesk.com/support/revit-products/troubleshooting/caas/sfdcarticles/sfdcarticles/How-to-tie-the-Build-number-with-the-Revit-update.html"
    },
    "product": "Autodesk Revit",
    "release": "2012 Update Release 1",
    "version": "",
    "build": "20110622_0930",
    "target": "x64"
}, {
    "meta": {
        "schema": "1.0",
        "source": "http://web.archive.org/web/20150123061214/https://knowledge.autodesk.com/support/revit-products/troubleshooting/caas/sfdcarticles/sfdcarticles/How-to-tie-the-Build-number-with-the-Revit-update.html"
    },
    "product": "Autodesk Revit",
    "release": "2012 Update Release 2",
    "version": "",
    "build": "20110916_2132",
    "target": "x64"
}, {
    "meta": {
        "schema": "1.0",
        "source": "http://web.archive.org/web/20150123061214/https://knowledge.autodesk.com/support/revit-products/troubleshooting/caas/sfdcarticles/sfdcarticles/How-to-tie-the-Build-number-with-the-Revit-update.html"
    },
    "product": "Autodesk Revit",
    "release": "2013 First Customer Ship",
    "version": "12.02.21203",
    "build": "20120221_2030",
    "target": "x64"
}, {
    "meta": {
        "schema": "1.0",
        "source": "http://web.archive.org/web/20150123061214/https://knowledge.autodesk.com/support/revit-products/troubleshooting/caas/sfdcarticles/sfdcarticles/How-to-tie-the-Build-number-with-the-Revit-update.html"
    },
    "product": "Autodesk Revit",
    "release": "2013 Update Release 1",
    "version": "",
    "build": "20120716_1115",
    "target": "x64"
}, {
    "meta": {
        "schema": "1.0",
        "source": "http://web.archive.org/web/20150123061214/https://knowledge.autodesk.com/support/revit-products/troubleshooting/caas/sfdcarticles/sfdcarticles/How-to-tie-the-Build-number-with-the-Revit-update.html"
    },
    "product": "Autodesk Revit",
    "release": "2013 Update Release 2",
    "version": "",
    "build": "20121003_2115",
    "target": "x64"
}, {
    "meta": {
        "schema": "1.0",
        "source": "https://github.com/eirannejad/pyRevit/issues/622"
    },
    "product": "Autodesk Revit",
    "release": "2013 Update Release 3",
    "version": "12.11.10090",
    "build": "20130531_2115",
    "target": "x64"
}, {
    "meta": {
        "schema": "1.0",
        "source": "http://web.archive.org/web/20150123061214/https://knowledge.autodesk.com/support/revit-products/troubleshooting/caas/sfdcarticles/sfdcarticles/How-to-tie-the-Build-number-with-the-Revit-update.html"
    },
    "product": "Autodesk Revit",
    "release": "2013 LT First Customer Ship",
    "version": "",
    "build": "20120821_1330",
    "target": "x64"
}, {
    "meta": {
        "schema": "1.0",
        "source": "http://web.archive.org/web/20150123061214/https://knowledge.autodesk.com/support/revit-products/troubleshooting/caas/sfdcarticles/sfdcarticles/How-to-tie-the-Build-number-with-the-Revit-update.html"
    },
    "product": "Autodesk Revit",
    "release": "2013 LT Update Release 1",
    "version": "",
    "build": "20130531_0300",
    "target": "x64"
}, {
    "meta": {
        "schema": "1.0",
        "source": ""
    },
    "product": "Autodesk Revit",
    "release": "2014 First Customer Ship",
    "version": "13.03.08151",
    "build": "20130308_1515",
    "target": "x64"
}, {
    "meta": {
        "schema": "1.0",
        "source": ""
    },
    "product": "Autodesk Revit",
    "release": "2014 Update Release 1",
    "version": "",
    "build": "20130709_2115",
    "target": "x64"
}, {
    "meta": {
        "schema": "1.0",
        "source": ""
    },
    "product": "Autodesk Revit",
    "release": "2014 Update Release 2",
    "version": "",
    "build": "20131024_2115",
    "target": "x64"
}, {
    "meta": {
        "schema": "1.0",
        "source": "//https://github.com/eirannejad/pyRevit/issues/543"
    },
    "product": "Autodesk Revit",
    "release": "2014 Update Release 3",
    "version": "13.11.00004",
    "build": "20140709_2115",
    "target": "x64"
}, {
    "meta": {
        "schema": "1.0",
        "source": "https://knowledge.autodesk.com/support/revit-products/downloads/caas/downloads/content/autodesk-revit-2015-product-updates.html"
    },
    "product": "Autodesk Revit",
    "release": "2015 First Customer Ship",
    "version": "15.0.136.0",
    "build": "20140223_1515",
    "target": "x64"
}, {
    "meta": {
        "schema": "1.0",
        "source": "https://knowledge.autodesk.com/support/revit-products/downloads/caas/downloads/content/autodesk-revit-2015-product-updates.html"
    },
    "product": "Autodesk Revit",
    "release": "2015 Update Release 1",
    "version": "15.0.136.0",
    "build": "20140322_1515",
    "target": "x64"
}, {
    "meta": {
        "schema": "1.0",
        "source": "https://knowledge.autodesk.com/support/revit-products/downloads/caas/downloads/content/autodesk-revit-2015-product-updates.html"
    },
    "product": "Autodesk Revit",
    "release": "2015 Update Release 2",
    "version": "15.0.166.0",
    "build": "20140323_1530",
    "target": "x64"
}, {
    "meta": {
        "schema": "1.0",
        "source": ""
    },
    "product": "Autodesk Revit",
    "release": "2015 Update Release 3",
    "version": "15.0.207.0",
    "build": "20140606_1530",
    "target": "x64"
}, {
    "meta": {
        "schema": "1.0",
        "source": ""
    },
    "product": "Autodesk Revit",
    "release": "2015 Update Release 4",
    "version": "15.0.270.0",
    "build": "20140903_1530",
    "target": "x64"
}, {
    "meta": {
        "schema": "1.0",
        "source": ""
    },
    "product": "Autodesk Revit",
    "release": "2015 Release 2 (Subscription only release)",
    "version": "15.0.1103.0",
    "build": "20140905_0730",
    "target": "x64"
}, {
    "meta": {
        "schema": "1.0",
        "source": ""
    },
    "product": "Autodesk Revit",
    "release": "2015 Update Release 5",
    "version": "15.0.310.0",
    "build": "20141119_1515",
    "target": "x64"
}, {
    "meta": {
        "schema": "1.0",
        "source": ""
    },
    "product": "Autodesk Revit",
    "release": "2015 Release 2 Update Release 5 (Subscription only release)",
    "version": "15.0.1133.0",
    "build": "20141119_0715",
    "target": "x64"
}, {
    "meta": {
        "schema": "1.0",
        "source": ""
    },
    "product": "Autodesk Revit",
    "release": "2015 Update Release 6",
    "version": "15.0.315.0",
    "build": "20150127_1515",
    "target": "x64"
}, {
    "meta": {
        "schema": "1.0",
        "source": ""
    },
    "product": "Autodesk Revit",
    "release": "2015 Release 2 Update Release 6 (Subscription only release)",
    "version": "15.0.1142.0",
    "build": "20150127_0715",
    "target": "x64"
}, {
    "meta": {
        "schema": "1.0",
        "source": ""
    },
    "product": "Autodesk Revit",
    "release": "2015 Update Release 7",
    "version": "15.0.318.0",
    "build": "20150303_1515",
    "target": "x64"
}, {
    "meta": {
        "schema": "1.0",
        "source": ""
    },
    "product": "Autodesk Revit",
    "release": "2015 Release 2 Update Release 7 (Subscription only release)",
    "version": "15.0.1148.0",
    "build": "20150303_0715",
    "target": "x64"
}, {
    "meta": {
        "schema": "1.0",
        "source": ""
    },
    "product": "Autodesk Revit",
    "release": "2015 Update Release 8",
    "version": "15.0.341.0",
    "build": "20150512_1015",
    "target": "x64"
}, {
    "meta": {
        "schema": "1.0",
        "source": ""
    },
    "product": "Autodesk Revit",
    "release": "2015 Release 2 Update Release 8 (Subscription only release)",
    "version": "15.0.1170.0",
    "build": "20150511_0715",
    "target": "x64"
}, {
    "meta": {
        "schema": "1.0",
        "source": ""
    },
    "product": "Autodesk Revit",
    "release": "2015 Update Release 9",
    "version": "15.0.361.0",
    "build": "20150702_1515",
    "target": "x64"
}, {
    "meta": {
        "schema": "1.0",
        "source": ""
    },
    "product": "Autodesk Revit",
    "release": "2015 Release 2 Update Release 9 (Subscription only release)",
    "version": "15.0.1190.0",
    "build": "20150704_0715",
    "target": "x64"
}, {
    "meta": {
        "schema": "1.0",
        "source": ""
    },
    "product": "Autodesk Revit",
    "release": "2015 Update Release 10",
    "version": "15.0.379.0",
    "build": "20151007_1515",
    "target": "x64"
}, {
    "meta": {
        "schema": "1.0",
        "source": ""
    },
    "product": "Autodesk Revit",
    "release": "2015 Release 2 Update Release 10 (Subscription only release)",
    "version": "15.0.1203.0",
    "build": "20151008_0715",
    "target": "x64"
}, {
    "meta": {
        "schema": "1.0",
        "source": ""
    },
    "product": "Autodesk Revit",
    "release": "2015 Update Release 11 *Issue with Revit Server",
    "version": "15.0.390.0",
    "build": "20151207_1515",
    "target": "x64"
}, {
    "meta": {
        "schema": "1.0",
        "source": ""
    },
    "product": "Autodesk Revit",
    "release": "2015 Release 2 Update Release 11 (Subscription only release) *Issue with Revit Server",
    "version": "15.0.1225.0",
    "build": "20151208_0715",
    "target": "x64"
}, {
    "meta": {
        "schema": "1.0",
        "source": ""
    },
    "product": "Autodesk Revit",
    "release": "2015 Update Release 12",
    "version": "15.0.403.0",
    "build": "20160119_1515",
    "target": "x64"
}, {
    "meta": {
        "schema": "1.0",
        "source": ""
    },
    "product": "Autodesk Revit",
    "release": "2015 Release 2 Update Release 12 (Subscription only release)",
    "version": "15.0.1238.0",
    "build": "20160120_0715",
    "target": "x64"
}, {
    "meta": {
        "schema": "1.0",
        "source": ""
    },
    "product": "Autodesk Revit",
    "release": "2015 Update Release 13",
    "version": "15.0.406.0",
    "build": "20160220_1515",
    "target": "x64"
}, {
    "meta": {
        "schema": "1.0",
        "source": ""
    },
    "product": "Autodesk Revit",
    "release": "2015 Release 2 Update Release 13 (Subscription only release)",
    "version": "15.0.1243.0",
    "build": "20160220_0715",
    "target": "x64"
}, {
    "meta": {
        "schema": "1.0",
        "source": ""
    },
    "product": "Autodesk Revit",
    "release": "2015 Update Release 14",
    "version": "15.0.421.0",
    "build": "20160512_1515",
    "target": "x64"
}, {
    "meta": {
        "schema": "1.0",
        "source": ""
    },
    "product": "Autodesk Revit",
    "release": "2015 Release 2 Update Release 14  (Subscription only release)",
    "version": "15.0.1259.0",
    "build": "20160512_0715",
    "target": "x64"
}, {
    "meta": {
        "schema": "1.0",
        "source": ""
    },
    "product": "Autodesk Revit",
    "release": "2016 First Customer Ship",
    "version": "16.0.428.0",
    "build": "20150220_1215",
    "target": "x64"
}, {
    "meta": {
        "schema": "1.0",
        "source": ""
    },
    "product": "Autodesk Revit",
    "release": "2016 Service Pack 1",
    "version": "16.0.462.0",
    "build": "20150506_1715",
    "target": "x64"
}, {
    "meta": {
        "schema": "1.0",
        "source": "https://knowledge.autodesk.com/support/revit-products/troubleshooting/caas/sfdcarticles/sfdcarticles/Revit-2016-Release-2-Error-1642.html"
    },
    "product": "Autodesk Revit",
    "release": "2016 Unreleased Update",
    "version": "16.0.485.0",
    "build": "20150701_1515",
    "target": "x64"
}, {
    "meta": {
        "schema": "1.0",
        "source": ""
    },
    "product": "Autodesk Revit",
    "release": "2016 Service Pack 2",
    "version": "16.0.490.0",
    "build": "20150714_1515",
    "target": "x64"
}, {
    "meta": {
        "schema": "1.0",
        "source": ""
    },
    "product": "Autodesk Revit",
    "release": "2016 Release 2 (R2)",
    "version": "16.0.1063",
    "build": "20151007_0715",
    "target": "x64"
}, {
    "meta": {
        "schema": "1.0",
        "source": ""
    },
    "product": "Autodesk Revit",
    "release": "2016 Update 1 for R2",
    "version": "16.0.1092.0",
    "build": "20151209_0715",
    "target": "x64"
}, {
    "meta": {
        "schema": "1.0",
        "source": ""
    },
    "product": "Autodesk Revit",
    "release": "2016 Update 2 for R2",
    "version": "16.0.1108.0",
    "build": "20160126_1600",
    "target": "x64"
}, {
    "meta": {
        "schema": "1.0",
        "source": ""
    },
    "product": "Autodesk Revit",
    "release": "2016 Update 3 for R2",
    "version": "16.0.1118.0",
    "build": "20160217_1800",
    "target": "x64"
}, {
    "meta": {
        "schema": "1.0",
        "source": ""
    },
    "product": "Autodesk Revit",
    "release": "2016 Update 4 for R2",
    "version": "16.0.1124.0",
    "build": "20160314_0715",
    "target": "x64"
}, {
    "meta": {
        "schema": "1.0",
        "source": ""
    },
    "product": "Autodesk Revit",
    "release": "2016 Update 5 for R2",
    "version": "16.0.1144.0",
    "build": "20160525_1230",
    "target": "x64"
}, {
    "meta": {
        "schema": "1.0",
        "source": ""
    },
    "product": "Autodesk Revit",
    "release": "2016 Update 6 for R2",
    "version": "16.0.1161.0",
    "build": "20160720_0715",
    "target": "x64"
}, {
    "meta": {
        "schema": "1.0",
        "source": ""
    },
    "product": "Autodesk Revit",
    "release": "2016 Update 7 for R2",
    "version": "16.0.1185.0",
    "build": "20161004_0715",
    "target": "x64"
}, {
    "meta": {
        "schema": "1.0",
        "source": "http://revit.downloads.autodesk.com/download/2016_1_9_RVT/Docs/RelNotes/Autodesk_Revit_2016_1_9_ReleaseNotes.html"
    },
    "product": "Autodesk Revit",
    "release": "2016.1.8 Update",
    "version": "16.0.1205.0",
    "build": "20170117_1200",
    "target": "x64"
}, {
    "meta": {
        "schema": "1.0",
        "source": "https://up.autodesk.com/2016/RVT/Autodesk_Revit_2016_1_9_Readme.htm"
    },
    "product": "Autodesk Revit",
    "release": "2016.1.9 Security Fix",
    "version": "16.0.1218.0",
    "build": "20190508_0715",
    "target": "x64",
    "notes": "https://up.autodesk.com/2016/RVT/Autodesk_Revit_2016_1_9_Readme.htm"
}, {
    "meta": {
        "schema": "1.0",
        "source": ""
    },
    "product": "Autodesk Revit",
    "release": "2017 First Customer Ship",
    "version": "17.0.416.0",
    "build": "20160225_1515",
    "target": "x64"
}, {
    "meta": {
        "schema": "1.0",
        "source": ""
    },
    "product": "Autodesk Revit",
    "release": "2017 Service Pack 1",
    "version": "17.0.476.0",
    "build": "20160606_1515",
    "target": "x64"
}, {
    "meta": {
        "schema": "1.0",
        "source": ""
    },
    "product": "Autodesk Revit",
    "release": "2017 Service Pack 2",
    "version": "17.0.501.0",
    "build": "20160720_1515",
    "target": "x64"
}, {
    "meta": {
        "schema": "1.0",
        "source": ""
    },
    "product": "Autodesk Revit",
    "release": "2017.0.3",
    "version": "17.0.503.0",
    "build": "20161205_1400",
    "target": "x64"
}, {
    "meta": {
        "schema": "1.0",
        "source": ""
    },
    "product": "Autodesk Revit",
    "release": "2017.1",
    "version": "17.0.1081.0",
    "build": "20161006_0315",
    "target": "x64"
}, {
    "meta": {
        "schema": "1.0",
        "source": ""
    },
    "product": "Autodesk Revit",
    "release": "2017.1.1",
    "version": "17.0.1099.0",
    "build": "20161117_1200",
    "target": "x64"
}, {
    "meta": {
        "schema": "1.0",
        "source": ""
    },
    "product": "Autodesk Revit",
    "release": "2017.2",
    "version": "17.0.1117.0",
    "build": "20170118_1100",
    "target": "x64"
}, {
    "meta": {
        "schema": "1.0",
        "source": ""
    },
    "product": "Autodesk Revit",
    "release": "2017.2.1",
    "version": "17.0.1128.0",
    "build": "20170419_0315",
    "target": "x64"
}, {
    "meta": {
        "schema": "1.0",
        "source": ""
    },
    "product": "Autodesk Revit",
    "release": "2017.2.2",
    "version": "17.0.1146.0",
    "build": "20170816_0615",
    "target": "x64"
}, {
    "meta": {
        "schema": "1.0",
        "source": ""
    },
    "product": "Autodesk Revit",
    "release": "2017.2.3",
    "version": "17.0.1150.0",
    "build": "20171027_0315",
    "target": "x64"
}, {
    "meta": {
        "schema": "1.0",
        "source": "https://github.com/eirannejad/pyRevit/issues/456"
    },
    "product": "Autodesk Revit",
    "release": "2017.0.4",
    "version": "17.0.511.0",
    "build": "20181011_1545",
    "target": "x64"
}, {
    "meta": {
        "schema": "1.0",
        "source": "https://up.autodesk.com/2017/RVT/Autodesk_Revit_2017_0_5_Readme.htm"
    },
    "product": "Autodesk Revit",
    "release": "2017.0.5 Security Fix",
    "version": "17.0.517.0",
    "build": "20190507_1515",
    "target": "x64",
    "notes": "https://up.autodesk.com/2017/RVT/Autodesk_Revit_2017_0_5_Readme.htm"
}, {
    "meta": {
        "schema": "1.0",
        "source": ""
    },
    "product": "Autodesk Revit",
    "release": "2017.2.4",
    "version": "17.0.1158.0",
    "build": "20181011_1645",
    "target": "x64"
}, {
    "meta": {
        "schema": "1.0",
        "source": "https://up.autodesk.com/2017/RVT/Autodesk_Revit_2017_2_5_Readme.htm"
    },
    "product": "Autodesk Revit",
    "release": "2017.2.5 Security Fix",
    "version": "17.0.1169.0",
    "build": "20190508_0315",
    "target": "x64",
    "notes": "https://up.autodesk.com/2017/RVT/Autodesk_Revit_2017_2_5_Readme.htm"
}, {
    "meta": {
        "schema": "1.0",
        "source": ""
    },
    "product": "Autodesk Revit",
    "release": "2018 First Customer Ship",
    "version": "18.0.0.420",
    "build": "20170223_1515",
    "target": "x64"
}, {
    "meta": {
        "schema": "1.0",
        "source": ""
    },
    "product": "Autodesk Revit",
    "release": "2018.0.1",
    "version": "18.0.1.2",
    "build": "20170421_2315",
    "target": "x64"
}, {
    "meta": {
        "schema": "1.0",
        "source": ""
    },
    "product": "Autodesk Revit",
    "release": "2018.0.2",
    "version": "18.0.2.11",
    "build": "20170525_2315",
    "target": "x64"
}, {
    "meta": {
        "schema": "1.0",
        "source": "https://up.autodesk.com/2018/RVT/Autodesk_Revit_2018_0_3_Readme.htm"
    },
    "product": "Autodesk Revit",
    "release": "2018.0.3",
    "version": "18.0.3.6",
    "build": "20181015_0930",
    "target": "x64",
    "notes": "https://up.autodesk.com/2018/RVT/Autodesk_Revit_2018_0_3_Readme.htm"
}, {
    "meta": {
        "schema": "1.0",
        "source": ""
    },
    "product": "Autodesk Revit",
    "release": "2018.1",
    "version": "18.1.0.92",
    "build": "20170630_0700",
    "target": "x64"
}, {
    "meta": {
        "schema": "1.0",
        "source": ""
    },
    "product": "Autodesk Revit",
    "release": "2018.1.1",
    "version": "18.1.1.18",
    "build": "20170907_2315",
    "target": "x64"
}, {
    "meta": {
        "schema": "1.0",
        "source": ""
    },
    "product": "Autodesk Revit",
    "release": "2018.2",
    "version": "18.2.0.51",
    "build": "20170927_1515",
    "target": "x64"
}, {
    "meta": {
        "schema": "1.0",
        "source": "https://github.com/eirannejad/pyRevit/issues/456"
    },
    "product": "Autodesk Revit",
    "release": "2018.3",
    "version": "18.3.0.81",
    "build": "20180329_1100",
    "target": "x64"
}, {
    "meta": {
        "schema": "1.0",
        "source": ""
    },
    "product": "Autodesk Revit",
    "release": "2018.3.1",
    "version": "18.3.1.2",
    "build": "20180423_1000",
    "target": "x64"
}, {
    "meta": {
        "schema": "1.0",
        "source": ""
    },
    "product": "Autodesk Revit",
    "release": "2018.3.2",
    "version": "18.3.2.7",
    "build": "20181011_1500",
    "target": "x64"
}, {
    "meta": {
        "schema": "1.0",
        "source": "https://up.autodesk.com/2018/RVT/Autodesk_Revit_2018_3_3_Readme.htm"
    },
    "product": "Autodesk Revit",
    "release": "2018.3.3 Security Fix",
    "version": "18.3.3.18",
    "build": "20190510_1515",
    "target": "x64",
    "notes": "https://up.autodesk.com/2018/RVT/Autodesk_Revit_2018_3_3_Readme.htm"
}, {
    "meta": {
        "schema": "1.0",
        "source": ""
    },
    "product": "Autodesk Revit",
    "release": "2019 First Customer Ship",
    "version": "19.0.0.405",
    "build": "20180216_1515",
    "target": "x64"
}, {
    "meta": {
        "schema": "1.0",
        "source": ""
    },
    "product": "Autodesk Revit",
    "release": "2019 Update for Trial Build",
    "version": "19.0.1.1",
    "build": "20180328_1600",
    "target": "x64"
}, {
    "meta": {
        "schema": "1.0",
        "source": ""
    },
    "product": "Autodesk Revit",
    "release": "2019.0.1",
    "version": "19.0.10.18",
    "build": "20180518_1600",
    "target": "x64"
}, {
    "meta": {
        "schema": "1.0",
        "source": ""
    },
    "product": "Autodesk Revit",
    "release": "2019.0.2",
    "version": "19.0.20.1",
    "build": "20180927_2315",
    "target": "x64"
}, {
    "meta": {
        "schema": "1.0",
        "source": ""
    },
    "product": "Autodesk Revit",
    "release": "2019.1",
    "version": "19.1.0.112",
    "build": "20180806_1515",
    "target": "x64"
}, {
    "meta": {
        "schema": "1.0",
        "source": ""
    },
    "product": "Autodesk Revit",
    "release": "2019.2 (Update)",
    "version": "19.2.0.65",
    "build": "20181217_1515",
    "target": "x64"
}, {
    "meta": {
        "schema": "1.0",
        "source": "https://twitter.com/JarodJSchultz/status/1100459171491676160"
    },
    "product": "Autodesk Revit",
    "release": "2019.2 (Full Install)",
    "version": "19.2.1.1",
    "build": "20190108_1515",
    "target": "x64"
}, {
    "meta": {
        "schema": "1.0",
        "source": "https://up.autodesk.com/2019/RVT/Autodesk_Revit_2019_2_1_Readme.html"
    },
    "product": "Autodesk Revit",
    "release": "2019.2.1",
    "version": "19.2.10.7",
    "build": "20190225_1515",
    "target": "x64",
    "notes": "https://up.autodesk.com/2019/RVT/Autodesk_Revit_2019_2_1_Readme.html"
}, {
    "meta": {
        "schema": "1.0",
        "source": "https://up.autodesk.com/2019/RVT/Autodesk_Revit_2019_2_2_Readme.html"
    },
    "product": "Autodesk Revit",
    "release": "2019.2.2 Hotfix",
    "version": "19.2.20.24",
    "build": "20190808_0900",
    "target": "x64",
    "notes": "https://up.autodesk.com/2019/RVT/Autodesk_Revit_2019_2_2_Readme.html"
}, {
    "meta": {
        "schema": "1.0",
        "source": ""
    },
    "product": "Autodesk Revit",
    "release": "2020 First Customer Ship",
    "version": "20.0.0.377",
    "build": "20190327_2315",
    "target": "x64",
    "notes": ""
}, {
    "meta": {
        "schema": "1.0",
        "source": "https://help.autodesk.com/view/RVT/2020/ENU/?guid=RevitReleaseNotes_2020updates_2020_0_1_Resolved_Issues_html"
    },
    "product": "Autodesk Revit",
    "release": "2020.0.1 Hotfix",
    "version": "20.0.1.2",
    "build": "20190412_1200",
    "target": "x64",
    "notes": "https://help.autodesk.com/view/RVT/2020/ENU/?guid=RevitReleaseNotes_2020updates_2020_0_1_Resolved_Issues_html"
}, {
    "meta": {
        "schema": "1.0",
        "source": "https://help.autodesk.com/view/RVT/2020/ENU/?guid=RevitReleaseNotes_2020updates_2020_1_html"
    },
    "product": "Autodesk Revit",
    "release": "2020.1 (Update)",
    "version": "20.1.0.81",
    "build": "20190725_1135",
    "target": "x64",
    "notes": "https://help.autodesk.com/view/RVT/2020/ENU/?guid=RevitReleaseNotes_2020updates_2020_1_html"
}, {
    "meta": {
        "schema": "1.0",
        "source": "https://knowledge.autodesk.com/support/revit-products/learn-explore/caas/sfdcarticles/sfdcarticles/How-to-tie-the-Build-number-with-the-Revit-update.html"
    },
    "product": "Autodesk Revit",
<<<<<<< HEAD
    "release": "2020.1 New Install",
=======
    "release": "2020.1 (Full Install)",
>>>>>>> 1057fa46
    "version": "20.1.1.1",
    "build": "20190731_1515",
    "target": "x64",
    "notes": "https://help.autodesk.com/view/RVT/2020/ENU/?guid=RevitReleaseNotes_2020updates_2020_1_html"
}, {
    "meta": {
        "schema": "1.0",
<<<<<<< HEAD
        "source": "https://help.autodesk.com/view/RVT/2020/ENU/?guid=RevitReleaseNotes_2020updates_html"
    },
    "product": "Autodesk Revit",
    "release": "2020.2",
    "version": "20.2.0.48",
    "build": "20191031_1115",
    "target": "x64",
    "notes": "https://help.autodesk.com/view/RVT/2020/ENU/?guid=RevitReleaseNotes_2020updates_html"
=======
        "source": "https://help.autodesk.com/view/RVT/2020/ENU/?guid=RevitReleaseNotes_2020updates_2020_2_html"
    },
    "product": "Autodesk Revit",
    "release": "2020.2 (Update)",
    "version": "20.2.0.48",
    "build": "20191031_1115",
    "target": "x64",
    "notes": "https://help.autodesk.com/view/RVT/2020/ENU/?guid=RevitReleaseNotes_2020updates_2020_2_html"
}, {
    "meta": {
        "schema": "1.0",
        "source": "https://help.autodesk.com/view/RVT/2020/ENU/?guid=RevitReleaseNotes_2020updates_html"
    },
    "product": "Autodesk Revit",
    "release": "2020.2 (Full Install)",
    "version": "20.2.1.1",
    "build": "20191106_1200",
    "target": "x64",
    "notes": "https://help.autodesk.com/view/RVT/2020/ENU/?guid=RevitReleaseNotes_2020updates_html"
}, {
    "meta": {
        "schema": "1.0",
        "source": "https://help.autodesk.com/view/RVT/2020/ENU/?guid=RevitReleaseNotes_2020updates_html"
    },
    "product": "Autodesk Revit",
    "release": "2020.2.2 (Full Install)",
    "version": "20.2.11.3",
    "build": "20200206_0915",
    "target": "x64",
    "notes": "https://help.autodesk.com/view/RVT/2020/ENU/?guid=RevitReleaseNotes_2020updates_html"
}, {
    "meta": {
        "schema": "1.0",
        "source": "https://up.autodesk.com/2019/RVT/Autodesk_Revit_2019_2_2_Readme.html"
    },
    "product": "Autodesk Revit",
    "release": "2019.2.2 Hotfix",
    "version": "19.2.20.24",
    "build": "20190808_0900",
    "target": "x64",
    "notes": "https://up.autodesk.com/2019/RVT/Autodesk_Revit_2019_2_2_Readme.html"
>>>>>>> 1057fa46
}]<|MERGE_RESOLUTION|>--- conflicted
+++ resolved
@@ -1034,11 +1034,7 @@
         "source": "https://knowledge.autodesk.com/support/revit-products/learn-explore/caas/sfdcarticles/sfdcarticles/How-to-tie-the-Build-number-with-the-Revit-update.html"
     },
     "product": "Autodesk Revit",
-<<<<<<< HEAD
-    "release": "2020.1 New Install",
-=======
     "release": "2020.1 (Full Install)",
->>>>>>> 1057fa46
     "version": "20.1.1.1",
     "build": "20190731_1515",
     "target": "x64",
@@ -1046,16 +1042,6 @@
 }, {
     "meta": {
         "schema": "1.0",
-<<<<<<< HEAD
-        "source": "https://help.autodesk.com/view/RVT/2020/ENU/?guid=RevitReleaseNotes_2020updates_html"
-    },
-    "product": "Autodesk Revit",
-    "release": "2020.2",
-    "version": "20.2.0.48",
-    "build": "20191031_1115",
-    "target": "x64",
-    "notes": "https://help.autodesk.com/view/RVT/2020/ENU/?guid=RevitReleaseNotes_2020updates_html"
-=======
         "source": "https://help.autodesk.com/view/RVT/2020/ENU/?guid=RevitReleaseNotes_2020updates_2020_2_html"
     },
     "product": "Autodesk Revit",
@@ -1097,5 +1083,4 @@
     "build": "20190808_0900",
     "target": "x64",
     "notes": "https://up.autodesk.com/2019/RVT/Autodesk_Revit_2019_2_2_Readme.html"
->>>>>>> 1057fa46
 }]