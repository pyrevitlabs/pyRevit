--- conflicted
+++ resolved
@@ -2,7 +2,6 @@
 using System.IO;
 using System.Security.Principal;
 using System.Security.AccessControl;
-
 using pyRevitLabs.Common;
 using pyRevitLabs.Configurations;
 using pyRevitLabs.Configurations.Abstractions;
@@ -126,28 +125,12 @@
                 return;
             }
 
-<<<<<<< HEAD
 
             _logger.Debug("Seeding config file \"{@SourceFile}\" to \"{@TargetFile}\"", sourceFile, targetFile);
 
             try
             {
                 File.WriteAllText(targetFile, File.ReadAllText(sourceFile));
-=======
-                try
-                {
-                    var directory = Path.GetDirectoryName(targetFile);
-                    if (!string.IsNullOrEmpty(directory))
-                        CommonUtils.EnsurePath(directory);
-                    File.WriteAllText(targetFile, File.ReadAllText(sourceFile));
-                }
-                catch (Exception ex)
-                {
-                    throw new PyRevitException(
-                        $"Failed configuring config file from template at {sourceFile} | {ex.Message}"
-                    );
-                }
->>>>>>> fad85fbf
             }
             catch (Exception ex)
             {
