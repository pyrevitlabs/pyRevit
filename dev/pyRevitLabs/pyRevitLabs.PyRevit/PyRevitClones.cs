using System;
using System.Collections.Generic;
using System.IO;
using System.IO.Compression;
using System.Linq;
<<<<<<< HEAD
=======
using System.Text.RegularExpressions;
using System.Security.Principal;
using System.Text;
>>>>>>> 22fdc0f3

using pyRevitLabs.Common;
using pyRevitLabs.Common.Extensions;
using pyRevitLabs.NLog;

namespace pyRevitLabs.PyRevit
{
    public class pyRevitInvalidPyRevitCloneException : pyRevitInvalidGitCloneException
    {
        public pyRevitInvalidPyRevitCloneException() { }

        public pyRevitInvalidPyRevitCloneException(string invalidClonePath) : base(invalidClonePath) { }

        public override string Message
        {
            get
            {
                return string.Format("Path \"{0}\" is not a valid git pyRevit clone.", Path);
            }
        }
    }

    public static class PyRevitClones
    {
        private static readonly Logger logger = LogManager.GetCurrentClassLogger();

        // managing clones ===========================================================================================
        // clones are git clones. pyRevit module likes to know about available clones to
        // perform operations on (switching engines, clones, uninstalling, ...)

        // register a clone in a configs
        // @handled @logs
        public static void RegisterClone(string cloneName, string repoPath, bool forceUpdate = false)
        {
            var normalPath = repoPath.NormalizeAsPath();
            logger.Debug("Registering clone \"{0}\"", normalPath);

            var clone = new PyRevitClone(repoPath, name: cloneName);

            var registeredClones = GetRegisteredClones();

            if (forceUpdate && registeredClones.Contains(clone))
                registeredClones.Remove(clone);

            if (!registeredClones.Contains(clone))
            {
                registeredClones.Add(clone);
                SaveRegisteredClones(registeredClones);
            }
            else
                throw new PyRevitException(
                    string.Format("Clone with repo path \"{0}\" already exists.", clone.ClonePath)
                    );
        }

        // renames a clone in a configs
        // @handled @logs
        public static void RenameClone(string cloneName, string newName)
        {
            logger.Debug("Renaming clone \"{0}\" to \"{1}\"", cloneName, newName);
            var renamed = false;
            var renamedClones = new List<PyRevitClone>();
            foreach (var clone in GetRegisteredClones())
            {
                if (clone.Name == cloneName)
                {
                    clone.Rename(newName);
                    logger.Debug("Renamed clone \"{0}\" to \"{1}\"", cloneName, clone.Name);
                    renamed = true;
                }
                renamedClones.Add(clone);
            }
            if (renamed)
            {
                SaveRegisteredClones(renamedClones);
            }
        }

        // unregister a clone from configs
        // @handled @logs
        public static void UnregisterClone(PyRevitClone clone)
        {
            logger.Debug("Unregistering clone \"{0}\"", clone);

            // remove the clone path from list
            var clones = GetRegisteredClones();
            if (clones.Remove(clone))
            {
                SaveRegisteredClones(clones);
            }
        }

        // unregister all clone from configs
        // @handled @logs
        public static void UnregisterAllClones()
        {
            logger.Debug("Unregistering all clones...");

            foreach (var clone in GetRegisteredClones())
                UnregisterClone(clone);
        }

        // return list of registered clones
        // @handled @logs
<<<<<<< HEAD
        public static List<PyRevitClone> GetRegisteredClones()
        {
=======
        public static List<PyRevitClone> GetRegisteredClones() {
>>>>>>> 22fdc0f3

            // safely get clone list
            var cfg = PyRevitConfigs.GetConfigFile();
            var clonesDict = cfg.GetDictValue(PyRevitConsts.EnvConfigsSectionName, PyRevitConsts.EnvConfigsInstalledClonesKey);

            var validatedClones = new List<PyRevitClone>();
<<<<<<< HEAD
            if (clonesDict is null)
            {
=======
            if (clonesDict is null) {
>>>>>>> 22fdc0f3
                return validatedClones;
            }
            var listChanged = false;
            // verify all registered clones, protect against tampering
<<<<<<< HEAD
            foreach (var cloneKeyValue in clonesDict)
            {
                var clonePath = cloneKeyValue.Value.NormalizeAsPath();
                if (!CommonUtils.VerifyPath(clonePath))
                {
                    listChanged = true;
                    continue;
                }
                if (clonePath != cloneKeyValue.Value)
                {
                    listChanged = true;
                }
                try
                {
                    var clone = new PyRevitClone(clonePath, name: cloneKeyValue.Key);
                    if (clone.IsValid && !validatedClones.Contains(clone))
                    {
=======
            foreach (var cloneKeyValue in clonesDict) {
                var clonePath = cloneKeyValue.Value.NormalizeAsPath();
                if (!CommonUtils.VerifyPath(clonePath)) {
                    listChanged = true;
                    continue;
                }
                if (clonePath != cloneKeyValue.Value) {
                    listChanged = true;
                }
                try {
                    var clone = new PyRevitClone(clonePath, name: cloneKeyValue.Key);
                    if (clone.IsValid && !validatedClones.Contains(clone)) {
>>>>>>> 22fdc0f3
                        logger.Debug("Verified clone \"{0}={1}\"", clone.Name, clone.ClonePath);
                        validatedClones.Add(clone);
                    }
                }
<<<<<<< HEAD
                catch
                {
=======
                catch {
>>>>>>> 22fdc0f3
                    logger.Debug("Error occured when processing registered clone \"{0}\" at \"{1}\"", cloneKeyValue.Key, clonePath);
                }
            }

<<<<<<< HEAD
            if (listChanged)
            {
=======
            if (listChanged){
>>>>>>> 22fdc0f3
                // rewrite the verified clones list back to config file
                SaveRegisteredClones(validatedClones);
            }
            return validatedClones;
        }

        // return requested registered clone
        // @handled @logs
        public static PyRevitClone GetRegisteredClone(string cloneNameOrRepoPath)
        {
            foreach (var clone in GetRegisteredClones())
                if (clone.Matches(cloneNameOrRepoPath))
                    return clone;

            throw new PyRevitException(string.Format("Can not find clone \"{0}\"", cloneNameOrRepoPath));
        }

        public static void CreateImageFromClone(PyRevitClone clone, IEnumerable<string> paths, string destPath)
        {
            // create paths
            var imagePath = CommonUtils.EnsureFileExtension(destPath, GithubAPI.ArchiveFileExtension);
            var targetDir = Path.Combine(Path.GetDirectoryName(imagePath), Path.GetFileNameWithoutExtension(imagePath));
            CommonUtils.EnsurePath(targetDir);

            // copy paths from clone to temp directory
            foreach (var cloneItem in paths)
            {
                var srcItem = Path.Combine(clone.ClonePath, cloneItem);
                var destItem = Path.Combine(targetDir, cloneItem);
                if (File.Exists(srcItem))
                {
                    // then copy and overwrite
                    File.Copy(srcItem, destItem, overwrite: true);
                }
                // otherwise it must be a directory
                else
                {
                    // remove existing first
                    if (CommonUtils.VerifyPath(destItem))
                        CommonUtils.DeleteDirectory(destItem);

                    // copy new
                    CommonUtils.CopyDirectory(srcItem, destItem);
                }
            }

            // now create the image
            ZipFile.CreateFromDirectory(
                targetDir,
                imagePath,
                compressionLevel: CompressionLevel.Optimal,
                includeBaseDirectory: true
                );

            // delete temp path
            CommonUtils.DeleteDirectory(targetDir);
        }

        // managing clones ===========================================================================================
        // check at least one pyRevit clone is available
        public static bool IsAtLeastOneClones()
        {
            return GetRegisteredClones().Count > 0;
        }

        // install pyRevit by cloning from git repo
        // @handled @logs
        public static void DeployFromRepo(string cloneName,
                                          string deploymentName = null,
                                          string branchName = null,
                                          string repoUrl = null,
                                          string destPath = null,
                                          GitInstallerCredentials credentials = null)
        {
            string repoSourcePath = repoUrl ?? PyRevitLabsConsts.OriginalRepoGitPath;
            string repoBranch = branchName != null ? branchName : PyRevitLabsConsts.TargetBranch;
            logger.Debug("Repo source determined as \"{0}:{1}\"", repoSourcePath, repoBranch);

            // determine destination path if not provided
            if (destPath is null)
                destPath = Path.Combine(PyRevitLabsConsts.PyRevitPath, PyRevitConsts.DefaultCloneInstallName);
            logger.Debug("Destination path determined as \"{0}\"", destPath);
            // make sure destPath exists
            CommonUtils.EnsurePath(destPath);

            // check existing destination path
            if (CommonUtils.VerifyPath(destPath))
            {
                logger.Debug("Destination path already exists {0}", destPath);
                destPath = Path.Combine(destPath, cloneName);
                logger.Debug("Using subpath {0}", destPath);
                if (CommonUtils.VerifyPath(destPath))
                    throw new PyRevitException(string.Format("Destination path already exists \"{0}\"", destPath));
            }

            // start the clone process
            LibGit2Sharp.Repository repo = null;
            if (deploymentName != null)
            {
                // TODO: Add core checkout option. Figure out how to checkout certain folders in libgit2sharp
                throw new NotImplementedException("Deployment with git clones not implemented yet.");
            }
            else
            {
                repo = GitInstaller.Clone(repoSourcePath, repoBranch, destPath, credentials);
            }

            // Check installation
            if (repo != null)
            {
                // make sure to delete the repo if error occured after cloning
                var clonedPath = repo.Info.WorkingDirectory;
                try
                {
                    PyRevitClone.VerifyCloneValidity(clonedPath);
                    logger.Debug("Clone successful \"{0}\"", clonedPath);
                    RegisterClone(cloneName, clonedPath);
                }
                catch (Exception ex)
                {
                    logger.Debug(string.Format("Exception occured after clone complete. Deleting clone \"{0}\" | {1}",
                                               clonedPath, ex.Message));
                    try
                    {
                        CommonUtils.DeleteDirectory(clonedPath);
                    }
                    catch (Exception delEx)
                    {
                        logger.Error(string.Format("Error post-install cleanup on \"{0}\" | {1}",
                                                   clonedPath, delEx.Message));
                    }

                    // cleanup completed, now baloon up the exception
                    throw;
                }
            }
            else
                throw new PyRevitException(string.Format("Error installing pyRevit. Null repo error on \"{0}\"",
                                                         repoUrl));
        }

        public static void DeployFromImage(string cloneName,
                                           string deploymentName = null,
                                           string branchName = null,
                                           string imagePath = null,
                                           string destPath = null)
        {
            string repoBranch = branchName != null ? branchName : PyRevitLabsConsts.TargetBranch;
            string imageSource = imagePath != null ? imagePath : GithubAPI.GetBranchArchiveUrl(PyRevitLabsConsts.OriginalRepoId, repoBranch);
            string imageFilePath = null;

            // verify image is zip
            if (!imageSource.ToLower().EndsWith(GithubAPI.ArchiveFileExtension))
                throw new PyRevitException("Clone source must be a ZIP image.");

            logger.Debug("Image file is \"{0}\"", imageSource);

            // determine destination path if not provided
            if (destPath is null)
                destPath = Path.Combine(PyRevitLabsConsts.PyRevitPath, PyRevitConsts.DefaultCopyInstallName);

            // check existing destination path
            if (CommonUtils.VerifyPath(destPath))
            {
                destPath = destPath.NormalizeAsPath();
                logger.Debug("Destination path already exists {0}", destPath);
                destPath = Path.Combine(destPath, cloneName);
                logger.Debug("Using subpath {0}", destPath);
                if (CommonUtils.VerifyPath(destPath))
                    throw new PyRevitException(string.Format("Destination path already exists \"{0}\"", destPath));
            }

            logger.Debug("Destination path determined as \"{0}\"", destPath);

            // process source
            // decide to download if source is a url
            if (imageSource.IsValidHttpUrl())
            {
                try
                {
                    var pkgDest = Path.Combine(Environment.GetEnvironmentVariable("TEMP"), Path.GetFileName(imageSource));
                    logger.Info("Downloading package \"{0}\"", imageSource);
                    logger.Debug("Downloading package \"{0}\" to \"{1}\"", imageSource, pkgDest);
                    imageFilePath =
                        CommonUtils.DownloadFile(imageSource, pkgDest);
                    logger.Debug("Downloaded to \"{0}\"", imageFilePath);
                }
                catch (Exception ex)
                {
                    throw new PyRevitException(
                        string.Format("Error downloading repo image file \"{0}\" | {1}", imageSource, ex.Message)
                        );
                }
            }
            // otherwise check if the source is a file and exists
            else if (CommonUtils.VerifyFile(imageSource))
            {
                imageFilePath = imageSource;
            }
            // otherwise the source format is unknown
            else
            {
                throw new PyRevitException(string.Format("Unknown source \"{0}\"", imageSource));
            }

            // now extract the file
            if (imageFilePath == null)
            {
                throw new PyRevitException(
                    string.Format("Unknown error occured getting package from \"{0}\"", imageSource)
                    );
            }
            var stagedImage = Path.Combine(
                Environment.GetEnvironmentVariable("TEMP"),
                Path.GetFileNameWithoutExtension(imageFilePath)
                );

            // delete existing
            if (CommonUtils.VerifyPath(stagedImage))
            {
                logger.Debug("Deleting existing temp staging path \"{0}\"", stagedImage);
                CommonUtils.DeleteDirectory(stagedImage);
            }

            // unpack image
            logger.Info("Preparing package for deployment...");

            try
            {
                logger.Debug("Staging package to \"{0}\"", stagedImage);
                ZipFile.ExtractToDirectory(imageFilePath, stagedImage);
                if (Directory.GetFiles(stagedImage).Length == 0)
                {
                    var subDirs = Directory.GetDirectories(stagedImage);
                    if (subDirs.Length > 1) { 
                        logger.Debug("Found multiple subdirectories in extracted archive: {0}", string.Join(", ", subDirs));
                    }
                    if (subDirs.Length == 1) {
                        logger.Debug("Found single subdirectory, using it as clone root: \"{0}\"", subDirs[0]);
                        stagedImage = subDirs[0];
                    }
                }
            }
            catch (Exception ex)
            {
                throw new PyRevitException(
                    string.Format("Error unpacking \"{0}\" | {1}", imageFilePath, ex.Message)
                    );
            }

            // make a pyrevit clone and handle deployment
            try
            {
                var clone = new PyRevitClone(stagedImage);

                // deployment: copy the needed directories
                logger.Info("Deploying to \"{0}\"", destPath);

                if (deploymentName != null)
                {
                    // deploy the requested deployment
                    // throws exceptions if deployment does not exist or on copy error
                    Deploy(clone.ClonePath, deploymentName, destPath);
                }
                else
                {
                    logger.Debug("Deploying complete clone from image...");
                    CommonUtils.CopyDirectory(clone.ClonePath, destPath);
                }

                // cleanup temp files
                logger.Debug("Cleaning up temp files after clone from image...");
                try
                {
                    CommonUtils.DeleteDirectory(stagedImage);
                }
                catch (Exception delEx)
                {
                    logger.Error(string.Format("Error cleaning up temp staging files \"{0}\" | {1}",
                                               destPath, delEx.Message));
                }

                // record image deployment settings
                try
                {
                    RecordDeploymentArgs(cloneName, deploymentName, branchName, imageSource, destPath);
                }
                catch (Exception ex)
                {
                    logger.Debug(string.Format("Exception occured after clone from image complete. " +
                                               "Deleting clone \"{0}\" | {1}", destPath, ex.Message));
                    try
                    {
                        CommonUtils.DeleteDirectory(destPath);
                    }
                    catch (Exception delEx)
                    {
                        logger.Error(string.Format("Error post-install cleanup on \"{0}\" | {1}",
                                                   destPath, delEx.Message));
                    }

                    // cleanup completed, now baloon up the exception
                    throw;
                }

                // register the clone
                VerifyAndRegisterClone(cloneName, destPath);

                logger.Info("Package deployed and registered.");
            }
            catch (PyRevitException ex)
            {
                logger.Error("Can not find a valid clone inside extracted package. | {0}", ex.Message);
            }
        }

        // test clone validity and register
        // @handled @logs
        private static void VerifyAndRegisterClone(string cloneName, string clonePath)
        {
            try
            {
                PyRevitClone.VerifyCloneValidity(clonePath);
                logger.Debug("Clone successful \"{0}\"", clonePath);
                RegisterClone(cloneName, clonePath);
            }
            catch (Exception ex)
            {
                logger.Debug(string.Format("Exception occured after clone complete. Deleting clone \"{0}\" | {1}",
                                           clonePath, ex.Message));
                try
                {
                    CommonUtils.DeleteDirectory(clonePath);
                }
                catch (Exception delEx)
                {
                    logger.Error(string.Format("Error post-install cleanup on \"{0}\" | {1}",
                                               clonePath, delEx.Message));
                }

                // cleanup completed, now baloon up the exception
                throw;
            }
        }

        // private helper to deploy destination location by name
        // @handled
        private static void Deploy(string fromPath, string deploymentName, string destPath)
        {
            if (!PyRevitClone.VerifyHasDeployments(fromPath))
                throw new PyRevitException("There are no deployments configured.");

            var validDeployments = PyRevitClone.GetConfiguredDeployments(fromPath);
            foreach (var dep in validDeployments)
            {
                // compare lowercase deployment names
                if (dep.Name.ToLower() == deploymentName.ToLower())
                {
                    logger.Debug("Found deployment \"{0}\"", deploymentName);
                    Deploy(fromPath, dep, destPath);
                    return;
                }
            }
            var validDeploymentNames = string.Join(", ", validDeployments.Select(d => d.Name.ToLower()));
            // means no deployment were found with given name
            throw new PyRevitException(
                string.Format(
                    "Can not find deployment \"{0}\" in \"{1}\". Valid deployments: {2}",
                    deploymentName, fromPath, validDeploymentNames));
        }

        // private helper to deploy destination location by deployment
        // @handled
        private static void Deploy(string imagePath, PyRevitDeployment deployment, string destPath)
        {
            logger.Debug("Deploying from \"{0}\"", deployment.Name);
            foreach (var depPath in deployment.Paths)
            {
                var depSrcPath = Path.Combine(imagePath, depPath);
                var depDestPath = Path.Combine(destPath, depPath);

                // if source is a file
                if (File.Exists(depSrcPath))
                {
                    // then copy and overwrite
                    File.Copy(depSrcPath, depDestPath, overwrite: true);
                }
                // otherwise it must be a directory
                else
                {
                    // remove existing first
                    if (CommonUtils.VerifyPath(depDestPath))
                        CommonUtils.DeleteDirectory(depDestPath);

                    // copy new
                    CommonUtils.CopyDirectory(depSrcPath, depDestPath);
                }
            }
        }

        // record source image and deploy configs at clone path for later updates
        private static void RecordDeploymentArgs(string cloneName,
                                                 string deploymentName,
                                                 string branchName,
                                                 string imagePath,
                                                 string clonePath)
        {
            var cloneMemoryFilePath = Path.Combine(clonePath, PyRevitConsts.DeployFromImageConfigsFilename);
            logger.Debug(string.Format("Recording deploy parameters for image clone \"{0}\" to \"{1}\"",
                                       cloneName, cloneMemoryFilePath));

            try
            {
                var f = File.CreateText(cloneMemoryFilePath);
                f.WriteLine(imagePath);
                f.WriteLine(branchName);
                f.WriteLine(deploymentName);
                f.Close();
            }
            catch (Exception ex)
            {
                throw new PyRevitException(string.Format("Error writing deployment arguments to \"{0}\" | {1}",
                                                         cloneMemoryFilePath, ex.Message));
            }
        }

        private static void ReDeployClone(PyRevitClone clone, GitInstallerCredentials credentials)
        {
            // grab clone arguments from inside of clone
            var cloneName = clone.Name;
            var clonePath = clone.ClonePath;
            var cloneDeployArgs = clone.DeploymentArgs;
            logger.Debug("Clone Name=\"{0}\", Path=\"{1}\" Args=> {2}", cloneName, clonePath, cloneDeployArgs);

            // delete existing clone
            Delete(clone);

            // re-deploy
            DeployFromImage(
                cloneName: cloneName,
                deploymentName: cloneDeployArgs.DeploymentName,
                branchName: cloneDeployArgs.BranchName,
                imagePath: cloneDeployArgs.Url,
                destPath: clonePath
                );
        }

        // uninstall primary or specified clone, has option for clearing configs
        // @handled @logs
        public static void Delete(PyRevitClone clone, bool clearConfigs = false)
        {
            logger.Debug("Unregistering clone \"{0}\"", clone);
            UnregisterClone(clone);

            logger.Debug("Removing directory \"{0}\"", clone.ClonePath);
            CommonUtils.DeleteDirectory(clone.ClonePath);

            if (clearConfigs)
                PyRevitConfigs.DeleteConfig();
        }

        // uninstall all registered clones
        // @handled @logs
        public static void DeleteAllClones(bool clearConfigs = false)
        {
            foreach (var clone in GetRegisteredClones())
                Delete(clone, clearConfigs: false);

            if (clearConfigs)
                PyRevitConfigs.DeleteConfig();
        }

        // force update given or all registered clones
        // @handled @logs
        public static void Update(PyRevitClone clone, GitInstallerCredentials credentials)
        {
            // current user config
            logger.Debug("Updating pyRevit clone \"{0}\"", clone.Name);
            if (clone.IsRepoDeploy)
            {
                var res = GitInstaller.ForcedUpdate(clone.ClonePath, credentials);
                if (res <= UpdateStatus.Conflicts)
                    throw new PyRevitException(string.Format("Error updating clone \"{0}\"", clone.Name));
            }
            else
            {
                // re-deploying is how the no-git clones get updated
                ReDeployClone(clone, credentials);
            }
        }

        // force update given or all registered clones
        // @handled @logs
        public static void UpdateAllClones(GitInstallerCredentials credentials)
        {
            logger.Debug("Updating all pyRevit clones");
            foreach (var clone in GetRegisteredClones())
                Update(clone, credentials);
        }

        // updates the config value for registered clones
<<<<<<< HEAD
        public static void SaveRegisteredClones(IEnumerable<PyRevitClone> clonesList)
        {
            var cfg = PyRevitConfigs.GetConfigFile();
            var newValueDic = clonesList.ToDictionary(x => x.Name, x => x.ClonePath);
            cfg.SetValue(
=======
        public static void SaveRegisteredClones(IEnumerable<PyRevitClone> clonesList) {
            var newValueDic = clonesList.ToDictionary(x => x.Name, x => x.ClonePath);
            PyRevitConfigs.GetConfigFile().SetValue(
>>>>>>> 22fdc0f3
                PyRevitConsts.EnvConfigsSectionName,
                PyRevitConsts.EnvConfigsInstalledClonesKey,
                newValueDic);
        }
    }
}<|MERGE_RESOLUTION|>--- conflicted
+++ resolved
@@ -3,12 +3,6 @@
 using System.IO;
 using System.IO.Compression;
 using System.Linq;
-<<<<<<< HEAD
-=======
-using System.Text.RegularExpressions;
-using System.Security.Principal;
-using System.Text;
->>>>>>> 22fdc0f3
 
 using pyRevitLabs.Common;
 using pyRevitLabs.Common.Extensions;
@@ -113,29 +107,19 @@
 
         // return list of registered clones
         // @handled @logs
-<<<<<<< HEAD
         public static List<PyRevitClone> GetRegisteredClones()
         {
-=======
-        public static List<PyRevitClone> GetRegisteredClones() {
->>>>>>> 22fdc0f3
-
             // safely get clone list
             var cfg = PyRevitConfigs.GetConfigFile();
             var clonesDict = cfg.GetDictValue(PyRevitConsts.EnvConfigsSectionName, PyRevitConsts.EnvConfigsInstalledClonesKey);
 
             var validatedClones = new List<PyRevitClone>();
-<<<<<<< HEAD
             if (clonesDict is null)
             {
-=======
-            if (clonesDict is null) {
->>>>>>> 22fdc0f3
                 return validatedClones;
             }
             var listChanged = false;
             // verify all registered clones, protect against tampering
-<<<<<<< HEAD
             foreach (var cloneKeyValue in clonesDict)
             {
                 var clonePath = cloneKeyValue.Value.NormalizeAsPath();
@@ -153,40 +137,18 @@
                     var clone = new PyRevitClone(clonePath, name: cloneKeyValue.Key);
                     if (clone.IsValid && !validatedClones.Contains(clone))
                     {
-=======
-            foreach (var cloneKeyValue in clonesDict) {
-                var clonePath = cloneKeyValue.Value.NormalizeAsPath();
-                if (!CommonUtils.VerifyPath(clonePath)) {
-                    listChanged = true;
-                    continue;
-                }
-                if (clonePath != cloneKeyValue.Value) {
-                    listChanged = true;
-                }
-                try {
-                    var clone = new PyRevitClone(clonePath, name: cloneKeyValue.Key);
-                    if (clone.IsValid && !validatedClones.Contains(clone)) {
->>>>>>> 22fdc0f3
+
                         logger.Debug("Verified clone \"{0}={1}\"", clone.Name, clone.ClonePath);
                         validatedClones.Add(clone);
                     }
                 }
-<<<<<<< HEAD
                 catch
                 {
-=======
-                catch {
->>>>>>> 22fdc0f3
                     logger.Debug("Error occured when processing registered clone \"{0}\" at \"{1}\"", cloneKeyValue.Key, clonePath);
                 }
             }
-
-<<<<<<< HEAD
             if (listChanged)
             {
-=======
-            if (listChanged){
->>>>>>> 22fdc0f3
                 // rewrite the verified clones list back to config file
                 SaveRegisteredClones(validatedClones);
             }
@@ -688,17 +650,11 @@
         }
 
         // updates the config value for registered clones
-<<<<<<< HEAD
         public static void SaveRegisteredClones(IEnumerable<PyRevitClone> clonesList)
         {
             var cfg = PyRevitConfigs.GetConfigFile();
             var newValueDic = clonesList.ToDictionary(x => x.Name, x => x.ClonePath);
             cfg.SetValue(
-=======
-        public static void SaveRegisteredClones(IEnumerable<PyRevitClone> clonesList) {
-            var newValueDic = clonesList.ToDictionary(x => x.Name, x => x.ClonePath);
-            PyRevitConfigs.GetConfigFile().SetValue(
->>>>>>> 22fdc0f3
                 PyRevitConsts.EnvConfigsSectionName,
                 PyRevitConsts.EnvConfigsInstalledClonesKey,
                 newValueDic);
