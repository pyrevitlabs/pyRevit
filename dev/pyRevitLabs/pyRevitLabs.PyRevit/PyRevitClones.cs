--- conflicted
+++ resolved
@@ -3,36 +3,26 @@
 using System.IO;
 using System.IO.Compression;
 using System.Linq;
-<<<<<<< HEAD
-using System.Security.Principal;
-using System.Text;
-using System.Text.RegularExpressions;
-
 using pyRevitLabs.Common;
 using pyRevitLabs.Common.Extensions;
 using pyRevitLabs.Configurations;
-using pyRevitLabs.Json.Linq;
-=======
-
-using pyRevitLabs.Common;
-using pyRevitLabs.Common.Extensions;
->>>>>>> fad85fbf
 using pyRevitLabs.NLog;
 
 namespace pyRevitLabs.PyRevit
 {
     public class pyRevitInvalidPyRevitCloneException : pyRevitInvalidGitCloneException
     {
-        public pyRevitInvalidPyRevitCloneException() { }
-
-        public pyRevitInvalidPyRevitCloneException(string invalidClonePath) : base(invalidClonePath) { }
+        public pyRevitInvalidPyRevitCloneException()
+        {
+        }
+
+        public pyRevitInvalidPyRevitCloneException(string invalidClonePath) : base(invalidClonePath)
+        {
+        }
 
         public override string Message
         {
-            get
-            {
-                return string.Format("Path \"{0}\" is not a valid git pyRevit clone.", Path);
-            }
+            get { return string.Format("Path \"{0}\" is not a valid git pyRevit clone.", Path); }
         }
     }
 
@@ -66,7 +56,7 @@
             else
                 throw new PyRevitException(
                     string.Format("Clone with repo path \"{0}\" already exists.", clone.ClonePath)
-                    );
+                );
         }
 
         // renames a clone in a configs
@@ -74,7 +64,6 @@
         public static void RenameClone(string cloneName, string newName)
         {
             logger.Debug("Renaming clone \"{0}\" to \"{1}\"", cloneName, newName);
-            var renamed = false;
             var renamedClones = new List<PyRevitClone>();
             foreach (var clone in GetRegisteredClones())
             {
@@ -82,14 +71,12 @@
                 {
                     clone.Rename(newName);
                     logger.Debug("Renamed clone \"{0}\" to \"{1}\"", cloneName, clone.Name);
-                    renamed = true;
-                }
+                }
+
                 renamedClones.Add(clone);
             }
-            if (renamed)
-            {
-                SaveRegisteredClones(renamedClones);
-            }
+
+            SaveRegisteredClones(renamedClones);
         }
 
         // unregister a clone from configs
@@ -100,10 +87,8 @@
 
             // remove the clone path from list
             var clones = GetRegisteredClones();
-            if (clones.Remove(clone))
-            {
-                SaveRegisteredClones(clones);
-            }
+            clones.Remove(clone);
+            SaveRegisteredClones(clones);
         }
 
         // unregister all clone from configs
@@ -120,74 +105,38 @@
         // @handled @logs
         public static List<PyRevitClone> GetRegisteredClones()
         {
+            var validatedClones = new List<PyRevitClone>();
+
             // safely get clone list
             var cfg = PyRevitConfigs.GetConfigFile();
-<<<<<<< HEAD
-            
+
             // verify all registered clones, protect against tampering
-            foreach (var cloneKeyValue in cfg.Environment.Clones) {
+            foreach (var cloneKeyValue in cfg.Environment.Clones)
+            {
                 var clonePath = cloneKeyValue.Value.NormalizeAsPath();
-                if (CommonUtils.VerifyPath(clonePath)) {
-                    try {
+                if (CommonUtils.VerifyPath(clonePath))
+                {
+                    try
+                    {
                         var clone = new PyRevitClone(clonePath, name: cloneKeyValue.Key);
-                        if (clone.IsValid && !validatedClones.Contains(clone)) {
+                        if (clone.IsValid && !validatedClones.Contains(clone))
+                        {
                             logger.Debug("Verified clone \"{@CloneName}={@ClonePath}\"", clone.Name, clone.ClonePath);
                             validatedClones.Add(clone);
                         }
-=======
-            var clonesDict = cfg.GetDictValue(PyRevitConsts.EnvConfigsSectionName, PyRevitConsts.EnvConfigsInstalledClonesKey);
-
-            var validatedClones = new List<PyRevitClone>();
-            if (clonesDict is null)
-            {
-                return validatedClones;
-            }
-            var listChanged = false;
-            // verify all registered clones, protect against tampering
-            foreach (var cloneKeyValue in clonesDict)
-            {
-                var clonePath = cloneKeyValue.Value.NormalizeAsPath();
-                if (!CommonUtils.VerifyPath(clonePath))
-                {
-                    listChanged = true;
-                    continue;
-                }
-                if (clonePath != cloneKeyValue.Value)
-                {
-                    listChanged = true;
-                }
-                try
-                {
-                    var clone = new PyRevitClone(clonePath, name: cloneKeyValue.Key);
-                    if (clone.IsValid && !validatedClones.Contains(clone))
-                    {
-
-                        logger.Debug("Verified clone \"{0}={1}\"", clone.Name, clone.ClonePath);
-                        validatedClones.Add(clone);
->>>>>>> fad85fbf
-                    }
-                    catch {
-                        logger.Debug("Error occured when processing registered clone \"{@CloneName}\" at \"{@ClonePath}\"", cloneKeyValue.Key, clonePath);
-                    }
-                }
-<<<<<<< HEAD
+                    }
+                    catch
+                    {
+                        logger.Debug(
+                            "Error occured when processing registered clone \"{@CloneName}\" at \"{@ClonePath}\"",
+                            cloneKeyValue.Key, clonePath);
+                    }
+                }
             }
 
             // rewrite the verified clones list back to config file
             SaveRegisteredClones(validatedClones);
 
-=======
-                catch
-                {
-                    logger.Debug("Error occured when processing registered clone \"{0}\" at \"{1}\"", cloneKeyValue.Key, clonePath);
-                }
-            }
-            if (listChanged)
-            {
-                // rewrite the verified clones list back to config file
-                SaveRegisteredClones(validatedClones);
-            }
->>>>>>> fad85fbf
             return validatedClones;
         }
 
@@ -237,7 +186,7 @@
                 imagePath,
                 compressionLevel: CompressionLevel.Optimal,
                 includeBaseDirectory: true
-                );
+            );
 
             // delete temp path
             CommonUtils.DeleteDirectory(targetDir);
@@ -253,11 +202,11 @@
         // install pyRevit by cloning from git repo
         // @handled @logs
         public static void DeployFromRepo(string cloneName,
-                                          string deploymentName = null,
-                                          string branchName = null,
-                                          string repoUrl = null,
-                                          string destPath = null,
-                                          GitInstallerCredentials credentials = null)
+            string deploymentName = null,
+            string branchName = null,
+            string repoUrl = null,
+            string destPath = null,
+            GitInstallerCredentials credentials = null)
         {
             string repoSourcePath = repoUrl ?? PyRevitLabsConsts.OriginalRepoGitPath;
             string repoBranch = branchName != null ? branchName : PyRevitLabsConsts.TargetBranch;
@@ -306,7 +255,7 @@
                 catch (Exception ex)
                 {
                     logger.Debug(string.Format("Exception occured after clone complete. Deleting clone \"{0}\" | {1}",
-                                               clonedPath, ex.Message));
+                        clonedPath, ex.Message));
                     try
                     {
                         CommonUtils.DeleteDirectory(clonedPath);
@@ -314,7 +263,7 @@
                     catch (Exception delEx)
                     {
                         logger.Error(string.Format("Error post-install cleanup on \"{0}\" | {1}",
-                                                   clonedPath, delEx.Message));
+                            clonedPath, delEx.Message));
                     }
 
                     // cleanup completed, now baloon up the exception
@@ -323,17 +272,19 @@
             }
             else
                 throw new PyRevitException(string.Format("Error installing pyRevit. Null repo error on \"{0}\"",
-                                                         repoUrl));
+                    repoUrl));
         }
 
         public static void DeployFromImage(string cloneName,
-                                           string deploymentName = null,
-                                           string branchName = null,
-                                           string imagePath = null,
-                                           string destPath = null)
+            string deploymentName = null,
+            string branchName = null,
+            string imagePath = null,
+            string destPath = null)
         {
             string repoBranch = branchName != null ? branchName : PyRevitLabsConsts.TargetBranch;
-            string imageSource = imagePath != null ? imagePath : GithubAPI.GetBranchArchiveUrl(PyRevitLabsConsts.OriginalRepoId, repoBranch);
+            string imageSource = imagePath != null
+                ? imagePath
+                : GithubAPI.GetBranchArchiveUrl(PyRevitLabsConsts.OriginalRepoId, repoBranch);
             string imageFilePath = null;
 
             // verify image is zip
@@ -365,7 +316,8 @@
             {
                 try
                 {
-                    var pkgDest = Path.Combine(Environment.GetEnvironmentVariable("TEMP"), Path.GetFileName(imageSource));
+                    var pkgDest = Path.Combine(Environment.GetEnvironmentVariable("TEMP"),
+                        Path.GetFileName(imageSource));
                     logger.Info("Downloading package \"{0}\"", imageSource);
                     logger.Debug("Downloading package \"{0}\" to \"{1}\"", imageSource, pkgDest);
                     imageFilePath =
@@ -376,7 +328,7 @@
                 {
                     throw new PyRevitException(
                         string.Format("Error downloading repo image file \"{0}\" | {1}", imageSource, ex.Message)
-                        );
+                    );
                 }
             }
             // otherwise check if the source is a file and exists
@@ -391,114 +343,104 @@
             }
 
             // now extract the file
-            if (imageFilePath == null)
-            {
+            if (imageFilePath != null)
+            {
+                var stagedImage = Path.Combine(
+                    Environment.GetEnvironmentVariable("TEMP"),
+                    Path.GetFileNameWithoutExtension(imageFilePath)
+                );
+
+                // delete existing
+                if (CommonUtils.VerifyPath(stagedImage))
+                {
+                    logger.Debug("Deleting existing temp staging path \"{0}\"", stagedImage);
+                    CommonUtils.DeleteDirectory(stagedImage);
+                }
+
+                // unpack image
+                logger.Info("Preparing package for deployment...");
+
+                try
+                {
+                    logger.Debug("Staging package to \"{0}\"", stagedImage);
+                    ZipFile.ExtractToDirectory(imageFilePath, stagedImage);
+                }
+                catch (Exception ex)
+                {
+                    throw new PyRevitException(
+                        string.Format("Error unpacking \"{0}\" | {1}", imageFilePath, ex.Message)
+                    );
+                }
+
+                // make a pyrevit clone and handle deployment
+                try
+                {
+                    var clone = new PyRevitClone(stagedImage);
+
+                    // deployment: copy the needed directories
+                    logger.Info("Deploying to \"{0}\"", destPath);
+
+                    if (deploymentName != null)
+                    {
+                        // deploy the requested deployment
+                        // throws exceptions if deployment does not exist or on copy error
+                        Deploy(clone.ClonePath, deploymentName, destPath);
+                    }
+                    else
+                    {
+                        logger.Debug("Deploying complete clone from image...");
+                        CommonUtils.CopyDirectory(clone.ClonePath, destPath);
+                    }
+
+                    // cleanup temp files
+                    logger.Debug("Cleaning up temp files after clone from image...");
+                    try
+                    {
+                        CommonUtils.DeleteDirectory(stagedImage);
+                    }
+                    catch (Exception delEx)
+                    {
+                        logger.Error(string.Format("Error cleaning up temp staging files \"{0}\" | {1}",
+                            destPath, delEx.Message));
+                    }
+
+                    // record image deployment settings
+                    try
+                    {
+                        RecordDeploymentArgs(cloneName, deploymentName, branchName, imageSource, destPath);
+                    }
+                    catch (Exception ex)
+                    {
+                        logger.Debug(string.Format("Exception occured after clone from image complete. " +
+                                                   "Deleting clone \"{0}\" | {1}", destPath, ex.Message));
+                        try
+                        {
+                            CommonUtils.DeleteDirectory(destPath);
+                        }
+                        catch (Exception delEx)
+                        {
+                            logger.Error(string.Format("Error post-install cleanup on \"{0}\" | {1}",
+                                destPath, delEx.Message));
+                        }
+
+                        // cleanup completed, now baloon up the exception
+                        throw;
+                    }
+
+                    // register the clone
+                    VerifyAndRegisterClone(cloneName, destPath);
+
+                    logger.Info("Package deployed and registered.");
+                }
+                catch (PyRevitException ex)
+                {
+                    logger.Error("Can not find a valid clone inside extracted package. | {0}", ex.Message);
+                }
+            }
+            else
                 throw new PyRevitException(
                     string.Format("Unknown error occured getting package from \"{0}\"", imageSource)
-                    );
-            }
-            var stagedImage = Path.Combine(
-                Environment.GetEnvironmentVariable("TEMP"),
-                Path.GetFileNameWithoutExtension(imageFilePath)
                 );
-
-            // delete existing
-            if (CommonUtils.VerifyPath(stagedImage))
-            {
-                logger.Debug("Deleting existing temp staging path \"{0}\"", stagedImage);
-                CommonUtils.DeleteDirectory(stagedImage);
-            }
-
-            // unpack image
-            logger.Info("Preparing package for deployment...");
-
-            try
-            {
-                logger.Debug("Staging package to \"{0}\"", stagedImage);
-                ZipFile.ExtractToDirectory(imageFilePath, stagedImage);
-                if (Directory.GetFiles(stagedImage).Length == 0)
-                {
-                    var subDirs = Directory.GetDirectories(stagedImage);
-                    if (subDirs.Length > 1) { 
-                        logger.Debug("Found multiple subdirectories in extracted archive: {0}", string.Join(", ", subDirs));
-                    }
-                    if (subDirs.Length == 1) {
-                        logger.Debug("Found single subdirectory, using it as clone root: \"{0}\"", subDirs[0]);
-                        stagedImage = subDirs[0];
-                    }
-                }
-            }
-            catch (Exception ex)
-            {
-                throw new PyRevitException(
-                    string.Format("Error unpacking \"{0}\" | {1}", imageFilePath, ex.Message)
-                    );
-            }
-
-            // make a pyrevit clone and handle deployment
-            try
-            {
-                var clone = new PyRevitClone(stagedImage);
-
-                // deployment: copy the needed directories
-                logger.Info("Deploying to \"{0}\"", destPath);
-
-                if (deploymentName != null)
-                {
-                    // deploy the requested deployment
-                    // throws exceptions if deployment does not exist or on copy error
-                    Deploy(clone.ClonePath, deploymentName, destPath);
-                }
-                else
-                {
-                    logger.Debug("Deploying complete clone from image...");
-                    CommonUtils.CopyDirectory(clone.ClonePath, destPath);
-                }
-
-                // cleanup temp files
-                logger.Debug("Cleaning up temp files after clone from image...");
-                try
-                {
-                    CommonUtils.DeleteDirectory(stagedImage);
-                }
-                catch (Exception delEx)
-                {
-                    logger.Error(string.Format("Error cleaning up temp staging files \"{0}\" | {1}",
-                                               destPath, delEx.Message));
-                }
-
-                // record image deployment settings
-                try
-                {
-                    RecordDeploymentArgs(cloneName, deploymentName, branchName, imageSource, destPath);
-                }
-                catch (Exception ex)
-                {
-                    logger.Debug(string.Format("Exception occured after clone from image complete. " +
-                                               "Deleting clone \"{0}\" | {1}", destPath, ex.Message));
-                    try
-                    {
-                        CommonUtils.DeleteDirectory(destPath);
-                    }
-                    catch (Exception delEx)
-                    {
-                        logger.Error(string.Format("Error post-install cleanup on \"{0}\" | {1}",
-                                                   destPath, delEx.Message));
-                    }
-
-                    // cleanup completed, now baloon up the exception
-                    throw;
-                }
-
-                // register the clone
-                VerifyAndRegisterClone(cloneName, destPath);
-
-                logger.Info("Package deployed and registered.");
-            }
-            catch (PyRevitException ex)
-            {
-                logger.Error("Can not find a valid clone inside extracted package. | {0}", ex.Message);
-            }
         }
 
         // test clone validity and register
@@ -514,7 +456,7 @@
             catch (Exception ex)
             {
                 logger.Debug(string.Format("Exception occured after clone complete. Deleting clone \"{0}\" | {1}",
-                                           clonePath, ex.Message));
+                    clonePath, ex.Message));
                 try
                 {
                     CommonUtils.DeleteDirectory(clonePath);
@@ -522,7 +464,7 @@
                 catch (Exception delEx)
                 {
                     logger.Error(string.Format("Error post-install cleanup on \"{0}\" | {1}",
-                                               clonePath, delEx.Message));
+                        clonePath, delEx.Message));
                 }
 
                 // cleanup completed, now baloon up the exception
@@ -537,8 +479,7 @@
             if (!PyRevitClone.VerifyHasDeployments(fromPath))
                 throw new PyRevitException("There are no deployments configured.");
 
-            var validDeployments = PyRevitClone.GetConfiguredDeployments(fromPath);
-            foreach (var dep in validDeployments)
+            foreach (var dep in PyRevitClone.GetConfiguredDeployments(fromPath))
             {
                 // compare lowercase deployment names
                 if (dep.Name.ToLower() == deploymentName.ToLower())
@@ -548,12 +489,10 @@
                     return;
                 }
             }
-            var validDeploymentNames = string.Join(", ", validDeployments.Select(d => d.Name.ToLower()));
+
             // means no deployment were found with given name
-            throw new PyRevitException(
-                string.Format(
-                    "Can not find deployment \"{0}\" in \"{1}\". Valid deployments: {2}",
-                    deploymentName, fromPath, validDeploymentNames));
+            throw new PyRevitException(string.Format("Can not find deployment \"{0}\" in \"{1}\"",
+                deploymentName, fromPath));
         }
 
         // private helper to deploy destination location by deployment
@@ -587,14 +526,14 @@
 
         // record source image and deploy configs at clone path for later updates
         private static void RecordDeploymentArgs(string cloneName,
-                                                 string deploymentName,
-                                                 string branchName,
-                                                 string imagePath,
-                                                 string clonePath)
+            string deploymentName,
+            string branchName,
+            string imagePath,
+            string clonePath)
         {
             var cloneMemoryFilePath = Path.Combine(clonePath, PyRevitConsts.DeployFromImageConfigsFilename);
             logger.Debug(string.Format("Recording deploy parameters for image clone \"{0}\" to \"{1}\"",
-                                       cloneName, cloneMemoryFilePath));
+                cloneName, cloneMemoryFilePath));
 
             try
             {
@@ -607,7 +546,7 @@
             catch (Exception ex)
             {
                 throw new PyRevitException(string.Format("Error writing deployment arguments to \"{0}\" | {1}",
-                                                         cloneMemoryFilePath, ex.Message));
+                    cloneMemoryFilePath, ex.Message));
             }
         }
 
@@ -629,7 +568,7 @@
                 branchName: cloneDeployArgs.BranchName,
                 imagePath: cloneDeployArgs.Url,
                 destPath: clonePath
-                );
+            );
         }
 
         // uninstall primary or specified clone, has option for clearing configs
@@ -689,18 +628,10 @@
         public static void SaveRegisteredClones(IEnumerable<PyRevitClone> clonesList)
         {
             var cfg = PyRevitConfigs.GetConfigFile();
-<<<<<<< HEAD
             cfg.SaveSection(
                 ConfigurationService.DefaultConfigurationName,
                 new EnvironmentSection()
                     {Clones = clonesList.ToDictionary(item => item.Name, item => item.ClonePath)});
-=======
-            var newValueDic = clonesList.ToDictionary(x => x.Name, x => x.ClonePath);
-            cfg.SetValue(
-                PyRevitConsts.EnvConfigsSectionName,
-                PyRevitConsts.EnvConfigsInstalledClonesKey,
-                newValueDic);
->>>>>>> fad85fbf
         }
     }
 }