--- conflicted
+++ resolved
@@ -1206,6 +1206,14 @@
             }
 
             // =======================================================================================================
+            // $ pyrevit caches --help
+            // =======================================================================================================
+            else if (VerifyCommand(activeKeys, "caches") && arguments["--help"].IsTrue) {
+                PrintSubHelpAndExit(new List<string>() { "caches" },
+                                    "Manage pyRevit caches");
+            }
+
+            // =======================================================================================================
             // $ pyrevit init (tab | panel | panelopt | pull | split | splitpush | push | smart | command) <bundle_name> [--usetemplate] [--templates=<templates_path>]
             // =======================================================================================================
             else if (VerifyCommand(activeKeys, "init", "tab")
@@ -1283,14 +1291,6 @@
             // =======================================================================================================
             else if (VerifyCommand(activeKeys, "init", "templates")) {
                 Console.WriteLine(Directory.GetCurrentDirectory());
-            }
-
-            // =======================================================================================================
-            // $ pyrevit caches --help
-            // =======================================================================================================
-            else if (VerifyCommand(activeKeys, "caches") && arguments["--help"].IsTrue) {
-                PrintSubHelpAndExit(new List<string>() { "caches" },
-                                    "Manage pyRevit caches");
             }
 
             // =======================================================================================================
@@ -1781,7 +1781,6 @@
                 if (hline.Contains("Usage:"))
                     Console.WriteLine(hline);
                 else
-<<<<<<< HEAD
                     foreach(var kword in keywords) {
                         if ((hline.Contains("pyrevit " + kword + " ") || hline.EndsWith(" " + kword))
                             && !hline.Contains("pyrevit " + kword + " --help"))
@@ -1789,12 +1788,6 @@
                     }
             //Console.WriteLine(helpOptions);
             Console.WriteLine();
-=======
-                    foreach (var kword in keywords)
-                        if (hline.Contains("pyrevit " + kword + " ") || hline.EndsWith(" " + kword))
-                            Console.WriteLine(hline.Replace("pyrevit ", ""));
-            Console.WriteLine(helpOptions);
->>>>>>> ebd14cdc
             Environment.Exit(0);
         }
 
