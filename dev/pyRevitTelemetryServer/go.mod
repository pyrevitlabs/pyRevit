--- conflicted
+++ resolved
@@ -1,12 +1,6 @@
 module pyrevittelemetryserver
 
-<<<<<<< HEAD
 go 1.24.4
-=======
-go 1.24.0
-
-toolchain go1.24.3
->>>>>>> 29ab1cf0
 
 require (
 	github.com/asaskevich/govalidator v0.0.0-20210307081110-f21760c49a8d
