--- conflicted
+++ resolved
@@ -361,12 +361,7 @@
                         ogs.SetSurfaceForegroundPatternId(solid_fill_id)
                         ogs.SetCutForegroundPatternId(solid_fill_id)
                         # Get filters apply to view
-<<<<<<< HEAD
-                        filter_name = sel_cat.name + " " " + sel_par.name + " - " + item.value
-=======
                         filter_name = sel_cat.name + " " + sel_par.name + " - " + item.value
->>>>>>> 8d0dad56
-                        # added ':' character and chaged the removal method to translate, ref: issue #2466
                         filter_name = filter_name.translate({ord(i): None for i in "{}[]:\\|?/<>*"})
                         if filter_name in dict_filters or filter_name in dict_rules:
                             if filter_name in dict_rules and filter_name not in dict_filters:
