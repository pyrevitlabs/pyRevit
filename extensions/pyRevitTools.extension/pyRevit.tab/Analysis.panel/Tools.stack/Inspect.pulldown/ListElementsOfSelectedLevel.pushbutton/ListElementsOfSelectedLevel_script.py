# -*- coding: utf-8 -*-
"""List all Elements of the selected level(s)."""
from collections import defaultdict

from pyrevit import script
from pyrevit import revit, DB
from pyrevit import forms


__title__ = 'List Elements of Selected Level(s)'
__author__ = 'Frederic Beaupere'
# __context__ = 'selection'
__contact__ = 'https://github.com/frederic-beaupere'
__credits__ = 'http://eirannejad.github.io/pyRevit/credits/'

output = script.get_output()
<<<<<<< HEAD
=======

>>>>>>> e7a4f2ae
all_elements = DB.FilteredElementCollector(revit.doc)\
                 .WhereElementIsNotElementType()\
                 .ToElements()


levels = forms.select_levels(use_selection=True)


if not levels:
    forms.alert('At least one Level element must be selected.')
else:
    output.print_md("####LIST ALL ELEMENTS ON SELECTED LEVEL(S):")
    output.print_md('By: [{}]({})'.format(__author__, __contact__))

    all_count = all_elements.Count
    print('\n' + str(all_count) + ' Elements found in project.')

    for element in levels:
        element_categories = defaultdict(list)
        level = element
        counter = 0

        print('\n' + '╞═════════■ {}:'.format(level.Name))

        for elem in all_elements:
            if elem.LevelId == level.Id:
                counter += 1
                element_categories[elem.Category.Name].append(elem)

        for category in element_categories:
            print('├──────────□ {}: {}'
                  .format(category,
                          str(len(element_categories[category]))))

            for elem_cat in element_categories[category]:
                print('├ id: {}'.format(output.linkify(elem_cat.Id)))

        print('├────────── {} Categories found in {}:'
              .format(str(len(element_categories)),
                      level.Name))

        for cat in element_categories:
            print('│ {}: {}'.format(str(cat),
                                    str(len(element_categories[cat]))))

        print('└────────── {}: {} Elements found.'
              .format(level.Name,
                      str(counter)))<|MERGE_RESOLUTION|>--- conflicted
+++ resolved
@@ -14,10 +14,7 @@
 __credits__ = 'http://eirannejad.github.io/pyRevit/credits/'
 
 output = script.get_output()
-<<<<<<< HEAD
-=======
 
->>>>>>> e7a4f2ae
 all_elements = DB.FilteredElementCollector(revit.doc)\
                  .WhereElementIsNotElementType()\
                  .ToElements()
