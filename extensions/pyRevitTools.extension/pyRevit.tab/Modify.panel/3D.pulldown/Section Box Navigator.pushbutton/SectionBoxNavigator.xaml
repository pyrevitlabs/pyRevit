--- conflicted
+++ resolved
@@ -7,32 +7,17 @@
         <Style TargetType="Button">
             <Setter Property="BorderThickness" Value="0"/>
             <Setter Property="Height" Value="30"/>
-<<<<<<< HEAD
-            <Setter Property="Background" Value="#E0E0E0"/>
-            <Setter Property="Template">
-                <Setter.Value>
-                    <ControlTemplate TargetType="Button">
-                        <Border x:Name="border" Background="{TemplateBinding Background}" 
-=======
             <Setter Property="Background" Value="#FFDDDDDD"/>
             <Setter Property="Template">
                 <Setter.Value>
                     <ControlTemplate TargetType="Button">
                         <Border x:Name="border"
                                 Background="{TemplateBinding Background}" 
->>>>>>> 0e0da56d
                                 CornerRadius="5"
                                 Padding="{TemplateBinding Padding}">
                             <ContentPresenter HorizontalAlignment="Center" VerticalAlignment="Center"/>
                         </Border>
                         <ControlTemplate.Triggers>
-<<<<<<< HEAD
-                            <Trigger Property="IsMouseOver" Value="True">
-                                <Setter TargetName="border" Property="Background" Value="#B0D0FF"/>
-                            </Trigger>
-                            <Trigger Property="IsPressed" Value="True">
-                                <Setter TargetName="border" Property="Background" Value="#90B0E0"/>
-=======
                             <!-- Hover -->
                             <Trigger Property="IsMouseOver" Value="True">
                                 <Setter TargetName="border" Property="Background" Value="#FFBEE6FD"/>
@@ -46,7 +31,6 @@
                             <!-- Disabled -->
                             <Trigger Property="IsEnabled" Value="False">
                                 <Setter TargetName="border" Property="Opacity" Value="0.5"/>
->>>>>>> 0e0da56d
                             </Trigger>
                         </ControlTemplate.Triggers>
                     </ControlTemplate>
