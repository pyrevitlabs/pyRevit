--- conflicted
+++ resolved
@@ -76,19 +76,8 @@
 
     src_type = revit.query.get_type(src_element)
 
-<<<<<<< HEAD
-    ignore_bi_parameters = []
-    # sheet number cannot be copied
-    if isinstance(src_element, DB.ViewSheet):
-        ignore_bi_parameters.append(int(DB.BuiltInParameter.SHEET_NUMBER))
-    
-    def filter_func(p_def):
-        return p_def.BuiltInParameter and int(p_def.BuiltInParameter) not in ignore_bi_parameters
-
-    selected_params = forms.select_parameter(
-=======
+
     selected_params = forms.select_parameters(
->>>>>>> fb1ea7f3
         src_element,
         title="Select Parameters",
         multiple=True,
