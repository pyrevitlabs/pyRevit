from pyrevit import revit, DB, UI
from pyrevit import forms
from pyrevit import script


__title__ = 'Copy/Update Selected Viewports To Selected Sheets'

__doc__ = 'Open the source sheet. Run this script and select destination '\
          'sheets. Select Viewports and push Finish button on the '\
          'properties bar. The selected views will be added to the '\
          'destination sheets. If the view or schedule already exists on '\
          'that sheet, the location and type will be updated.'


logger = script.get_logger()


def is_placable(view):
    if view and view.ViewType and view.ViewType in [DB.ViewType.Schedule,
                                                    DB.ViewType.DraftingView,
                                                    DB.ViewType.Legend,
                                                    DB.ViewType.CostReport,
                                                    DB.ViewType.LoadsReport,
                                                    DB.ViewType.ColumnSchedule,
                                                    DB.ViewType.PanelSchedule]:
        return True
    return False


def update_if_placed(vport, exst_vps):
    for exst_vp in exst_vps:
        if vport.ViewId == exst_vp.ViewId:
            exst_vp.SetBoxCenter(vport.GetBoxCenter())
            exst_vp.ChangeTypeId(vport.GetTypeId())
            return True
    return False


selViewports = []

allSheetedSchedules = DB.FilteredElementCollector(revit.doc)\
                        .OfClass(DB.ScheduleSheetInstance)\
                        .ToElements()


selected_sheets = forms.select_sheets(title='Select Target Sheets',
<<<<<<< HEAD
                                      filterfunc=lambda e: not e.IsPlaceholder,
=======
                                      include_placeholder=False,
>>>>>>> b4673662
                                      button_name='Select Sheets')

# get a list of viewports to be copied, updated
if selected_sheets and len(selected_sheets) > 0:
    if int(__revit__.Application.VersionNumber) > 2014:
        cursheet = revit.uidoc.ActiveGraphicalView
        for v in selected_sheets:
            if cursheet.Id == v.Id:
                selected_sheets.remove(v)
    else:
        cursheet = selected_sheets[0]
        selected_sheets.remove(cursheet)

    revit.uidoc.ActiveView = cursheet
    selected_vps = revit.pick_elements()

    if selected_vps:
        with revit.Transaction('Copy Viewports to Sheets'):
            for sht in selected_sheets:
                existing_vps = [revit.doc.GetElement(x)
                                for x in sht.GetAllViewports()]
                existing_schedules = [x for x in allSheetedSchedules
                                      if x.OwnerViewId == sht.Id]
                for vp in selected_vps:
                    if isinstance(vp, DB.Viewport):
                        src_view = revit.doc.GetElement(vp.ViewId)
                        # check if viewport already exists
                        # and update location and type
                        if update_if_placed(vp, existing_vps):
                            break
                        # if not, create a new viewport
                        elif is_placable(src_view):
                            new_vp = \
                                DB.Viewport.Create(revit.doc,
                                                   sht.Id,
                                                   vp.ViewId,
                                                   vp.GetBoxCenter())

                            new_vp.ChangeTypeId(vp.GetTypeId())
                        else:
                            logger.warning('Skipping %s. This view type '
                                           'can not be placed on '
                                           'multiple sheets.',
                                           revit.query.get_name(src_view))
                    elif isinstance(vp, DB.ScheduleSheetInstance):
                        # check if schedule already exists
                        # and update location
                        for exist_sched in existing_schedules:
                            if vp.ScheduleId == exist_sched.ScheduleId:
                                exist_sched.Point = vp.Point
                                break
                        # if not, place the schedule
                        else:
                            DB.ScheduleSheetInstance.Create(revit.doc,
                                                            sht.Id,
                                                            vp.ScheduleId,
                                                            vp.Point)
    else:
        forms.alert('At least one viewport must be selected.')
else:
    forms.alert('At least one sheet must be selected.')<|MERGE_RESOLUTION|>--- conflicted
+++ resolved
@@ -44,11 +44,7 @@
 
 
 selected_sheets = forms.select_sheets(title='Select Target Sheets',
-<<<<<<< HEAD
-                                      filterfunc=lambda e: not e.IsPlaceholder,
-=======
                                       include_placeholder=False,
->>>>>>> b4673662
                                       button_name='Select Sheets')
 
 # get a list of viewports to be copied, updated
