--- conflicted
+++ resolved
@@ -13,13 +13,9 @@
 selViewports = []
 
 dest_sheet = forms.select_sheets(title='Select Target Sheets',
-                                 filterfunc=lambda e: not e.IsPlaceholder,
                                  button_name='Select Sheets',
                                  multiple=False,
-<<<<<<< HEAD
-=======
                                  include_placeholder=False,
->>>>>>> b4673662
                                  use_selection=True)
 
 if dest_sheet:
