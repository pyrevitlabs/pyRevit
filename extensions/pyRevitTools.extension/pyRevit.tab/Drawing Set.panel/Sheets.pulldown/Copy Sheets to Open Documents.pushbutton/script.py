--- conflicted
+++ resolved
@@ -78,12 +78,8 @@
 
 
 def get_source_sheets():
-<<<<<<< HEAD
-    sheet_elements = forms.select_sheets(button_name='Copy Sheets', use_selection=True, use_active_view=True)
-=======
     sheet_elements = forms.select_sheets(button_name='Copy Sheets',
                                          use_selection=True)
->>>>>>> b4673662
 
     if not sheet_elements:
         sys.exit(0)
