--- conflicted
+++ resolved
@@ -327,23 +327,12 @@
         )
 
         rvtlinkspinnedCount, rvtlinksNames = [], []
-<<<<<<< HEAD
-
-        for x in rvtlinks_collector:
-            rvtlinkspinnedCount.append(x.Pinned)
-            rvtlinksNames.append(x.Name)
-        rvtlinkspinnedCountTrue = sum(rvtlinkspinnedCount)
-        # print(str(rvtlinkspinnedCountTrue) +" Revit Links pinned")
-
-=======
-
         for x in rvtlinks_collector:
             rvtlinkspinnedCount.append(x.Pinned)
             rvtlinksNames.append(x.Name)
         rvtlinkspinnedCountTrue = sum(rvtlinkspinnedCount)
         # print(str(rvtlinkspinnedCountTrue) +" Revit Links pinned")
     
->>>>>>> 013bc527
     ### View collectors
     # sheets
     sheets_id_collector = (
@@ -649,11 +638,7 @@
     # RVT links
     rvtlinksTres = 100
     rvtlinksPinnedTres =  -1 # The logic for threshold sometimes needs to be reverted
-<<<<<<< HEAD
-
-=======
-    
->>>>>>> 013bc527
+
     if not len(rvtlinks_id_collector):
         pass
     else:
@@ -728,11 +713,7 @@
         output.print_table(rvtlinkdocsNameFormated, columns=['Files list'], formats=None, title='', last_line_style='')
         # Make row
         htmlRowRVTlinks = (
-<<<<<<< HEAD
-            dashboardRectMaker(rvtlinksCount, "RVTLinks", rvtlinksTres) +
-=======
             dashboardRectMaker(rvtlinksCount, "RVTLinks", rvtlinksTres) + 
->>>>>>> 013bc527
             dashboardRectMaker(rvtlinkspinnedCountTrue, "RVTLinks<br>pinned", rvtlinksPinnedTres)
         )
         dashboardLeftMaker(htmlRowRVTlinks)
@@ -1161,7 +1142,6 @@
 
 
 class ModelChecker(PreflightTestCase):
-<<<<<<< HEAD
     """
     Revit model quality check
     The QC tools returns you with the following data:
@@ -1186,10 +1166,6 @@
     - in place family count per category donut chart
     """
 
-=======
-    """Revit Model Quality Checker"""
->>>>>>> 013bc527
-
     name = "Model Checker"
     author = "David Vadkerti"
 
