{
    "_meta": {
        "hash": {
<<<<<<< HEAD
            "sha256": "5b97cd084f24570175830ec6fc25101c853332e4f99cb501478eee46f1beb336"
=======
            "sha256": "8722a0db72f0944791067929cbb92d6492d7b864619d7539e23c8d5c6af08870"
>>>>>>> a2f8eb6f
        },
        "pipfile-spec": 6,
        "requires": {
            "python_version": "3.10"
        },
        "sources": [
            {
                "name": "pypi",
                "url": "https://pypi.org/simple",
                "verify_ssl": true
            }
        ]
    },
    "default": {
        "babel": {
            "hashes": [
                "sha256:0c54cffb19f690cdcc52a3b50bcbf71e07a808d1c80d549f2459b9d2cf0afb9d",
                "sha256:4d0b53093fdfb4b21c92b5213dba5a1b23885afa8383709427046b21c366e5f2"
            ],
            "markers": "python_version >= '3.8'",
            "version": "==2.17.0"
        },
        "backrefs": {
            "hashes": [
                "sha256:2cab642a205ce966af3dd4b38ee36009b31fa9502a35fd61d59ccc116e40a6bd",
                "sha256:2e1c15e4af0e12e45c8701bd5da0902d326b2e200cafcd25e49d9f06d44bb61b",
                "sha256:a66851e4533fb5b371aa0628e1fee1af05135616b86140c9d787a2ffdf4b8fdc",
                "sha256:bbef7169a33811080d67cdf1538c8289f76f0942ff971222a16034da88a73486",
                "sha256:c67f6638a34a5b8730812f5101376f9d41dc38c43f1fdc35cb54700f6ed4465d",
                "sha256:e3a63b073867dbefd0536425f43db618578528e3896fb77be7141328642a1585"
            ],
            "markers": "python_version >= '3.9'",
            "version": "==5.8"
        },
        "black": {
            "hashes": [
                "sha256:030b9759066a4ee5e5aca28c3c77f9c64789cdd4de8ac1df642c40b708be6171",
                "sha256:055e59b198df7ac0b7efca5ad7ff2516bca343276c466be72eb04a3bcc1f82d7",
                "sha256:0e519ecf93120f34243e6b0054db49c00a35f84f195d5bce7e9f5cfc578fc2da",
                "sha256:172b1dbff09f86ce6f4eb8edf9dede08b1fce58ba194c87d7a4f1a5aa2f5b3c2",
                "sha256:1e2978f6df243b155ef5fa7e558a43037c3079093ed5d10fd84c43900f2d8ecc",
                "sha256:33496d5cd1222ad73391352b4ae8da15253c5de89b93a80b3e2c8d9a19ec2666",
                "sha256:3b48735872ec535027d979e8dcb20bf4f70b5ac75a8ea99f127c106a7d7aba9f",
                "sha256:4b60580e829091e6f9238c848ea6750efed72140b91b048770b64e74fe04908b",
                "sha256:759e7ec1e050a15f89b770cefbf91ebee8917aac5c20483bc2d80a6c3a04df32",
                "sha256:8f0b18a02996a836cc9c9c78e5babec10930862827b1b724ddfe98ccf2f2fe4f",
                "sha256:95e8176dae143ba9097f351d174fdaf0ccd29efb414b362ae3fd72bf0f710717",
                "sha256:96c1c7cd856bba8e20094e36e0f948718dc688dba4a9d78c3adde52b9e6c2299",
                "sha256:a1ee0a0c330f7b5130ce0caed9936a904793576ef4d2b98c40835d6a65afa6a0",
                "sha256:a22f402b410566e2d1c950708c77ebf5ebd5d0d88a6a2e87c86d9fb48afa0d18",
                "sha256:a39337598244de4bae26475f77dda852ea00a93bd4c728e09eacd827ec929df0",
                "sha256:afebb7098bfbc70037a053b91ae8437c3857482d3a690fefc03e9ff7aa9a5fd3",
                "sha256:bacabb307dca5ebaf9c118d2d2f6903da0d62c9faa82bd21a33eecc319559355",
                "sha256:bce2e264d59c91e52d8000d507eb20a9aca4a778731a08cfff7e5ac4a4bb7096",
                "sha256:d9e6827d563a2c820772b32ce8a42828dc6790f095f441beef18f96aa6f8294e",
                "sha256:db8ea9917d6f8fc62abd90d944920d95e73c83a5ee3383493e35d271aca872e9",
                "sha256:ea0213189960bda9cf99be5b8c8ce66bb054af5e9e861249cd23471bd7b0b3ba",
                "sha256:f3df5f1bf91d36002b0a75389ca8663510cf0531cca8aa5c1ef695b46d98655f"
            ],
            "index": "pypi",
            "markers": "python_version >= '3.9'",
            "version": "==25.1.0"
        },
        "certifi": {
            "hashes": [
                "sha256:3d5da6925056f6f18f119200434a4780a94263f10d1c21d032a6f6b2baa20651",
                "sha256:ca78db4565a652026a4db2bcdf68f2fb589ea80d0be70e03929ed730746b84fe"
            ],
            "markers": "python_version >= '3.6'",
            "version": "==2025.1.31"
        },
        "chardet": {
            "hashes": [
                "sha256:1b3b6ff479a8c414bc3fa2c0852995695c4a026dcd6d0633b2dd092ca39c1cf7",
                "sha256:e1cf59446890a00105fe7b7912492ea04b6e6f06d4b742b2c788469e34c82970"
            ],
            "markers": "python_version >= '3.7'",
            "version": "==5.2.0"
        },
        "charset-normalizer": {
            "hashes": [
                "sha256:0167ddc8ab6508fe81860a57dd472b2ef4060e8d378f0cc555707126830f2537",
                "sha256:01732659ba9b5b873fc117534143e4feefecf3b2078b0a6a2e925271bb6f4cfa",
                "sha256:01ad647cdd609225c5350561d084b42ddf732f4eeefe6e678765636791e78b9a",
                "sha256:04432ad9479fa40ec0f387795ddad4437a2b50417c69fa275e212933519ff294",
                "sha256:0907f11d019260cdc3f94fbdb23ff9125f6b5d1039b76003b5b0ac9d6a6c9d5b",
                "sha256:0924e81d3d5e70f8126529951dac65c1010cdf117bb75eb02dd12339b57749dd",
                "sha256:09b26ae6b1abf0d27570633b2b078a2a20419c99d66fb2823173d73f188ce601",
                "sha256:09b5e6733cbd160dcc09589227187e242a30a49ca5cefa5a7edd3f9d19ed53fd",
                "sha256:0af291f4fe114be0280cdd29d533696a77b5b49cfde5467176ecab32353395c4",
                "sha256:0f55e69f030f7163dffe9fd0752b32f070566451afe180f99dbeeb81f511ad8d",
                "sha256:1a2bc9f351a75ef49d664206d51f8e5ede9da246602dc2d2726837620ea034b2",
                "sha256:22e14b5d70560b8dd51ec22863f370d1e595ac3d024cb8ad7d308b4cd95f8313",
                "sha256:234ac59ea147c59ee4da87a0c0f098e9c8d169f4dc2a159ef720f1a61bbe27cd",
                "sha256:2369eea1ee4a7610a860d88f268eb39b95cb588acd7235e02fd5a5601773d4fa",
                "sha256:237bdbe6159cff53b4f24f397d43c6336c6b0b42affbe857970cefbb620911c8",
                "sha256:28bf57629c75e810b6ae989f03c0828d64d6b26a5e205535585f96093e405ed1",
                "sha256:2967f74ad52c3b98de4c3b32e1a44e32975e008a9cd2a8cc8966d6a5218c5cb2",
                "sha256:2a75d49014d118e4198bcee5ee0a6f25856b29b12dbf7cd012791f8a6cc5c496",
                "sha256:2bdfe3ac2e1bbe5b59a1a63721eb3b95fc9b6817ae4a46debbb4e11f6232428d",
                "sha256:2d074908e1aecee37a7635990b2c6d504cd4766c7bc9fc86d63f9c09af3fa11b",
                "sha256:2fb9bd477fdea8684f78791a6de97a953c51831ee2981f8e4f583ff3b9d9687e",
                "sha256:311f30128d7d333eebd7896965bfcfbd0065f1716ec92bd5638d7748eb6f936a",
                "sha256:329ce159e82018d646c7ac45b01a430369d526569ec08516081727a20e9e4af4",
                "sha256:345b0426edd4e18138d6528aed636de7a9ed169b4aaf9d61a8c19e39d26838ca",
                "sha256:363e2f92b0f0174b2f8238240a1a30142e3db7b957a5dd5689b0e75fb717cc78",
                "sha256:3a3bd0dcd373514dcec91c411ddb9632c0d7d92aed7093b8c3bbb6d69ca74408",
                "sha256:3bed14e9c89dcb10e8f3a29f9ccac4955aebe93c71ae803af79265c9ca5644c5",
                "sha256:44251f18cd68a75b56585dd00dae26183e102cd5e0f9f1466e6df5da2ed64ea3",
                "sha256:44ecbf16649486d4aebafeaa7ec4c9fed8b88101f4dd612dcaf65d5e815f837f",
                "sha256:4532bff1b8421fd0a320463030c7520f56a79c9024a4e88f01c537316019005a",
                "sha256:49402233c892a461407c512a19435d1ce275543138294f7ef013f0b63d5d3765",
                "sha256:4c0907b1928a36d5a998d72d64d8eaa7244989f7aaaf947500d3a800c83a3fd6",
                "sha256:4d86f7aff21ee58f26dcf5ae81a9addbd914115cdebcbb2217e4f0ed8982e146",
                "sha256:5777ee0881f9499ed0f71cc82cf873d9a0ca8af166dfa0af8ec4e675b7df48e6",
                "sha256:5df196eb874dae23dcfb968c83d4f8fdccb333330fe1fc278ac5ceeb101003a9",
                "sha256:619a609aa74ae43d90ed2e89bdd784765de0a25ca761b93e196d938b8fd1dbbd",
                "sha256:6e27f48bcd0957c6d4cb9d6fa6b61d192d0b13d5ef563e5f2ae35feafc0d179c",
                "sha256:6ff8a4a60c227ad87030d76e99cd1698345d4491638dfa6673027c48b3cd395f",
                "sha256:73d94b58ec7fecbc7366247d3b0b10a21681004153238750bb67bd9012414545",
                "sha256:7461baadb4dc00fd9e0acbe254e3d7d2112e7f92ced2adc96e54ef6501c5f176",
                "sha256:75832c08354f595c760a804588b9357d34ec00ba1c940c15e31e96d902093770",
                "sha256:7709f51f5f7c853f0fb938bcd3bc59cdfdc5203635ffd18bf354f6967ea0f824",
                "sha256:78baa6d91634dfb69ec52a463534bc0df05dbd546209b79a3880a34487f4b84f",
                "sha256:7974a0b5ecd505609e3b19742b60cee7aa2aa2fb3151bc917e6e2646d7667dcf",
                "sha256:7a4f97a081603d2050bfaffdefa5b02a9ec823f8348a572e39032caa8404a487",
                "sha256:7b1bef6280950ee6c177b326508f86cad7ad4dff12454483b51d8b7d673a2c5d",
                "sha256:7d053096f67cd1241601111b698f5cad775f97ab25d81567d3f59219b5f1adbd",
                "sha256:804a4d582ba6e5b747c625bf1255e6b1507465494a40a2130978bda7b932c90b",
                "sha256:807f52c1f798eef6cf26beb819eeb8819b1622ddfeef9d0977a8502d4db6d534",
                "sha256:80ed5e856eb7f30115aaf94e4a08114ccc8813e6ed1b5efa74f9f82e8509858f",
                "sha256:8417cb1f36cc0bc7eaba8ccb0e04d55f0ee52df06df3ad55259b9a323555fc8b",
                "sha256:8436c508b408b82d87dc5f62496973a1805cd46727c34440b0d29d8a2f50a6c9",
                "sha256:89149166622f4db9b4b6a449256291dc87a99ee53151c74cbd82a53c8c2f6ccd",
                "sha256:8bfa33f4f2672964266e940dd22a195989ba31669bd84629f05fab3ef4e2d125",
                "sha256:8c60ca7339acd497a55b0ea5d506b2a2612afb2826560416f6894e8b5770d4a9",
                "sha256:91b36a978b5ae0ee86c394f5a54d6ef44db1de0815eb43de826d41d21e4af3de",
                "sha256:955f8851919303c92343d2f66165294848d57e9bba6cf6e3625485a70a038d11",
                "sha256:97f68b8d6831127e4787ad15e6757232e14e12060bec17091b85eb1486b91d8d",
                "sha256:9b23ca7ef998bc739bf6ffc077c2116917eabcc901f88da1b9856b210ef63f35",
                "sha256:9f0b8b1c6d84c8034a44893aba5e767bf9c7a211e313a9605d9c617d7083829f",
                "sha256:aabfa34badd18f1da5ec1bc2715cadc8dca465868a4e73a0173466b688f29dda",
                "sha256:ab36c8eb7e454e34e60eb55ca5d241a5d18b2c6244f6827a30e451c42410b5f7",
                "sha256:b010a7a4fd316c3c484d482922d13044979e78d1861f0e0650423144c616a46a",
                "sha256:b1ac5992a838106edb89654e0aebfc24f5848ae2547d22c2c3f66454daa11971",
                "sha256:b7b2d86dd06bfc2ade3312a83a5c364c7ec2e3498f8734282c6c3d4b07b346b8",
                "sha256:b97e690a2118911e39b4042088092771b4ae3fc3aa86518f84b8cf6888dbdb41",
                "sha256:bc2722592d8998c870fa4e290c2eec2c1569b87fe58618e67d38b4665dfa680d",
                "sha256:c0429126cf75e16c4f0ad00ee0eae4242dc652290f940152ca8c75c3a4b6ee8f",
                "sha256:c30197aa96e8eed02200a83fba2657b4c3acd0f0aa4bdc9f6c1af8e8962e0757",
                "sha256:c4c3e6da02df6fa1410a7680bd3f63d4f710232d3139089536310d027950696a",
                "sha256:c75cb2a3e389853835e84a2d8fb2b81a10645b503eca9bcb98df6b5a43eb8886",
                "sha256:c96836c97b1238e9c9e3fe90844c947d5afbf4f4c92762679acfe19927d81d77",
                "sha256:d7f50a1f8c450f3925cb367d011448c39239bb3eb4117c36a6d354794de4ce76",
                "sha256:d973f03c0cb71c5ed99037b870f2be986c3c05e63622c017ea9816881d2dd247",
                "sha256:d98b1668f06378c6dbefec3b92299716b931cd4e6061f3c875a71ced1780ab85",
                "sha256:d9c3cdf5390dcd29aa8056d13e8e99526cda0305acc038b96b30352aff5ff2bb",
                "sha256:dad3e487649f498dd991eeb901125411559b22e8d7ab25d3aeb1af367df5efd7",
                "sha256:dccbe65bd2f7f7ec22c4ff99ed56faa1e9f785482b9bbd7c717e26fd723a1d1e",
                "sha256:dd78cfcda14a1ef52584dbb008f7ac81c1328c0f58184bf9a84c49c605002da6",
                "sha256:e218488cd232553829be0664c2292d3af2eeeb94b32bea483cf79ac6a694e037",
                "sha256:e358e64305fe12299a08e08978f51fc21fac060dcfcddd95453eabe5b93ed0e1",
                "sha256:ea0d8d539afa5eb2728aa1932a988a9a7af94f18582ffae4bc10b3fbdad0626e",
                "sha256:eab677309cdb30d047996b36d34caeda1dc91149e4fdca0b1a039b3f79d9a807",
                "sha256:eb8178fe3dba6450a3e024e95ac49ed3400e506fd4e9e5c32d30adda88cbd407",
                "sha256:ecddf25bee22fe4fe3737a399d0d177d72bc22be6913acfab364b40bce1ba83c",
                "sha256:eea6ee1db730b3483adf394ea72f808b6e18cf3cb6454b4d86e04fa8c4327a12",
                "sha256:f08ff5e948271dc7e18a35641d2f11a4cd8dfd5634f55228b691e62b37125eb3",
                "sha256:f30bf9fd9be89ecb2360c7d94a711f00c09b976258846efe40db3d05828e8089",
                "sha256:fa88b843d6e211393a37219e6a1c1df99d35e8fd90446f1118f4216e307e48cd",
                "sha256:fc54db6c8593ef7d4b2a331b58653356cf04f67c960f584edb7c3d8c97e8f39e",
                "sha256:fd4ec41f914fa74ad1b8304bbc634b3de73d2a0889bd32076342a573e0779e00",
                "sha256:ffc9202a29ab3920fa812879e95a9e78b2465fd10be7fcbd042899695d75e616"
            ],
            "markers": "python_version >= '3.7'",
            "version": "==3.4.1"
        },
        "click": {
            "hashes": [
                "sha256:63c132bbbed01578a06712a2d1f497bb62d9c1c0d329b7903a866228027263b2",
                "sha256:ed53c9d8990d83c2a27deae68e4ee337473f6330c040a31d4225c9574d16096a"
            ],
            "markers": "python_version >= '3.7'",
            "version": "==8.1.8"
        },
        "colorama": {
            "hashes": [
                "sha256:08695f5cb7ed6e0531a20572697297273c47b8cae5a63ffc6d6ed5c201be6e44",
                "sha256:4f1d9991f5acc0ca119f9d443620b77f9d6b33703e51011c16baf57afb285fc6"
            ],
            "index": "pypi",
            "markers": "python_version >= '2.7' and python_version not in '3.0, 3.1, 3.2, 3.3, 3.4, 3.5, 3.6'",
            "version": "==0.4.6"
        },
        "docopt": {
            "hashes": [
                "sha256:49b3a825280bd66b3aa83585ef59c4a8c82f2c8a522dbe754a8bc8d08c85c491"
            ],
            "index": "pypi",
            "version": "==0.6.2"
        },
        "ghp-import": {
            "hashes": [
                "sha256:8337dd7b50877f163d4c0289bc1f1c7f127550241988d568c1db512c4324a619",
                "sha256:9c535c4c61193c2df8871222567d7fd7e5014d835f97dc7b7439069e2413d343"
            ],
            "version": "==2.1.0"
        },
        "gitdb": {
            "hashes": [
                "sha256:5ef71f855d191a3326fcfbc0d5da835f26b13fbcba60c32c21091c349ffdb571",
                "sha256:67073e15955400952c6565cc3e707c554a4eea2e428946f7a4c162fab9bd9bcf"
            ],
            "markers": "python_version >= '3.7'",
            "version": "==4.0.12"
        },
        "gitpython": {
            "hashes": [
                "sha256:9e0e10cda9bed1ee64bc9a6de50e7e38a9c9943241cd7f585f6df3ed28011110",
                "sha256:c87e30b26253bf5418b01b0660f818967f3c503193838337fe5e573331249269"
            ],
            "markers": "python_version >= '3.7'",
            "version": "==3.1.44"
        },
        "griffe": {
            "hashes": [
                "sha256:52ee893c6a3a968b639ace8015bec9d36594961e156e23315c8e8e51401fa50b",
                "sha256:c6b3ee30c2f0f17f30bcdef5068d6ab7a2a4f1b8bf1a3e74b56fffd21e1c5f75"
            ],
            "markers": "python_version >= '3.9'",
            "version": "==1.7.3"
        },
        "idna": {
            "hashes": [
                "sha256:12f65c9b470abda6dc35cf8e63cc574b1c52b11df2c86030af0ac09b01b13ea9",
                "sha256:946d195a0d259cbba61165e88e65941f16e9b36ea6ddb97f00452bae8b1287d3"
            ],
            "markers": "python_version >= '3.6'",
            "version": "==3.10"
        },
        "jinja2": {
            "hashes": [
                "sha256:0137fb05990d35f1275a587e9aee6d56da821fc83491a0fb838183be43f66d6d",
                "sha256:85ece4451f492d0c13c5dd7c13a64681a86afae63a5f347908daf103ce6d2f67"
            ],
            "markers": "python_version >= '3.7'",
            "version": "==3.1.6"
        },
        "markdown": {
            "hashes": [
                "sha256:794a929b79c5af141ef5ab0f2f642d0f7b1872981250230e72682346f7cc90dc",
                "sha256:7df81e63f0df5c4b24b7d156eb81e4690595239b7d70937d0409f1b0de319c6f"
            ],
            "markers": "python_version >= '3.9'",
            "version": "==3.8"
        },
        "markdown-it-py": {
            "hashes": [
                "sha256:355216845c60bd96232cd8d8c40e8f9765cc86f46880e43a8fd22dc1a1a8cab1",
                "sha256:e3f60a94fa066dc52ec76661e37c851cb232d92f9886b15cb560aaada2df8feb"
            ],
            "markers": "python_version >= '3.8'",
            "version": "==3.0.0"
        },
        "markupsafe": {
            "hashes": [
                "sha256:0bff5e0ae4ef2e1ae4fdf2dfd5b76c75e5c2fa4132d05fc1b0dabcd20c7e28c4",
                "sha256:0f4ca02bea9a23221c0182836703cbf8930c5e9454bacce27e767509fa286a30",
                "sha256:1225beacc926f536dc82e45f8a4d68502949dc67eea90eab715dea3a21c1b5f0",
                "sha256:131a3c7689c85f5ad20f9f6fb1b866f402c445b220c19fe4308c0b147ccd2ad9",
                "sha256:15ab75ef81add55874e7ab7055e9c397312385bd9ced94920f2802310c930396",
                "sha256:1a9d3f5f0901fdec14d8d2f66ef7d035f2157240a433441719ac9a3fba440b13",
                "sha256:1c99d261bd2d5f6b59325c92c73df481e05e57f19837bdca8413b9eac4bd8028",
                "sha256:1e084f686b92e5b83186b07e8a17fc09e38fff551f3602b249881fec658d3eca",
                "sha256:2181e67807fc2fa785d0592dc2d6206c019b9502410671cc905d132a92866557",
                "sha256:2cb8438c3cbb25e220c2ab33bb226559e7afb3baec11c4f218ffa7308603c832",
                "sha256:3169b1eefae027567d1ce6ee7cae382c57fe26e82775f460f0b2778beaad66c0",
                "sha256:3809ede931876f5b2ec92eef964286840ed3540dadf803dd570c3b7e13141a3b",
                "sha256:38a9ef736c01fccdd6600705b09dc574584b89bea478200c5fbf112a6b0d5579",
                "sha256:3d79d162e7be8f996986c064d1c7c817f6df3a77fe3d6859f6f9e7be4b8c213a",
                "sha256:444dcda765c8a838eaae23112db52f1efaf750daddb2d9ca300bcae1039adc5c",
                "sha256:48032821bbdf20f5799ff537c7ac3d1fba0ba032cfc06194faffa8cda8b560ff",
                "sha256:4aa4e5faecf353ed117801a068ebab7b7e09ffb6e1d5e412dc852e0da018126c",
                "sha256:52305740fe773d09cffb16f8ed0427942901f00adedac82ec8b67752f58a1b22",
                "sha256:569511d3b58c8791ab4c2e1285575265991e6d8f8700c7be0e88f86cb0672094",
                "sha256:57cb5a3cf367aeb1d316576250f65edec5bb3be939e9247ae594b4bcbc317dfb",
                "sha256:5b02fb34468b6aaa40dfc198d813a641e3a63b98c2b05a16b9f80b7ec314185e",
                "sha256:6381026f158fdb7c72a168278597a5e3a5222e83ea18f543112b2662a9b699c5",
                "sha256:6af100e168aa82a50e186c82875a5893c5597a0c1ccdb0d8b40240b1f28b969a",
                "sha256:6c89876f41da747c8d3677a2b540fb32ef5715f97b66eeb0c6b66f5e3ef6f59d",
                "sha256:6e296a513ca3d94054c2c881cc913116e90fd030ad1c656b3869762b754f5f8a",
                "sha256:70a87b411535ccad5ef2f1df5136506a10775d267e197e4cf531ced10537bd6b",
                "sha256:7e94c425039cde14257288fd61dcfb01963e658efbc0ff54f5306b06054700f8",
                "sha256:846ade7b71e3536c4e56b386c2a47adf5741d2d8b94ec9dc3e92e5e1ee1e2225",
                "sha256:88416bd1e65dcea10bc7569faacb2c20ce071dd1f87539ca2ab364bf6231393c",
                "sha256:88b49a3b9ff31e19998750c38e030fc7bb937398b1f78cfa599aaef92d693144",
                "sha256:8c4e8c3ce11e1f92f6536ff07154f9d49677ebaaafc32db9db4620bc11ed480f",
                "sha256:8e06879fc22a25ca47312fbe7c8264eb0b662f6db27cb2d3bbbc74b1df4b9b87",
                "sha256:9025b4018f3a1314059769c7bf15441064b2207cb3f065e6ea1e7359cb46db9d",
                "sha256:93335ca3812df2f366e80509ae119189886b0f3c2b81325d39efdb84a1e2ae93",
                "sha256:9778bd8ab0a994ebf6f84c2b949e65736d5575320a17ae8984a77fab08db94cf",
                "sha256:9e2d922824181480953426608b81967de705c3cef4d1af983af849d7bd619158",
                "sha256:a123e330ef0853c6e822384873bef7507557d8e4a082961e1defa947aa59ba84",
                "sha256:a904af0a6162c73e3edcb969eeeb53a63ceeb5d8cf642fade7d39e7963a22ddb",
                "sha256:ad10d3ded218f1039f11a75f8091880239651b52e9bb592ca27de44eed242a48",
                "sha256:b424c77b206d63d500bcb69fa55ed8d0e6a3774056bdc4839fc9298a7edca171",
                "sha256:b5a6b3ada725cea8a5e634536b1b01c30bcdcd7f9c6fff4151548d5bf6b3a36c",
                "sha256:ba8062ed2cf21c07a9e295d5b8a2a5ce678b913b45fdf68c32d95d6c1291e0b6",
                "sha256:ba9527cdd4c926ed0760bc301f6728ef34d841f405abf9d4f959c478421e4efd",
                "sha256:bbcb445fa71794da8f178f0f6d66789a28d7319071af7a496d4d507ed566270d",
                "sha256:bcf3e58998965654fdaff38e58584d8937aa3096ab5354d493c77d1fdd66d7a1",
                "sha256:c0ef13eaeee5b615fb07c9a7dadb38eac06a0608b41570d8ade51c56539e509d",
                "sha256:cabc348d87e913db6ab4aa100f01b08f481097838bdddf7c7a84b7575b7309ca",
                "sha256:cdb82a876c47801bb54a690c5ae105a46b392ac6099881cdfb9f6e95e4014c6a",
                "sha256:cfad01eed2c2e0c01fd0ecd2ef42c492f7f93902e39a42fc9ee1692961443a29",
                "sha256:d16a81a06776313e817c951135cf7340a3e91e8c1ff2fac444cfd75fffa04afe",
                "sha256:d8213e09c917a951de9d09ecee036d5c7d36cb6cb7dbaece4c71a60d79fb9798",
                "sha256:e07c3764494e3776c602c1e78e298937c3315ccc9043ead7e685b7f2b8d47b3c",
                "sha256:e17c96c14e19278594aa4841ec148115f9c7615a47382ecb6b82bd8fea3ab0c8",
                "sha256:e444a31f8db13eb18ada366ab3cf45fd4b31e4db1236a4448f68778c1d1a5a2f",
                "sha256:e6a2a455bd412959b57a172ce6328d2dd1f01cb2135efda2e4576e8a23fa3b0f",
                "sha256:eaa0a10b7f72326f1372a713e73c3f739b524b3af41feb43e4921cb529f5929a",
                "sha256:eb7972a85c54febfb25b5c4b4f3af4dcc731994c7da0d8a0b4a6eb0640e1d178",
                "sha256:ee55d3edf80167e48ea11a923c7386f4669df67d7994554387f84e7d8b0a2bf0",
                "sha256:f3818cb119498c0678015754eba762e0d61e5b52d34c8b13d770f0719f7b1d79",
                "sha256:f8b3d067f2e40fe93e1ccdd6b2e1d16c43140e76f02fb1319a05cf2b79d99430",
                "sha256:fcabf5ff6eea076f859677f5f0b6b5c1a51e70a376b0579e0eadef8db48c6b50"
            ],
            "markers": "python_version >= '3.9'",
            "version": "==3.0.2"
        },
        "mdurl": {
            "hashes": [
                "sha256:84008a41e51615a49fc9966191ff91509e3c40b939176e643fd50a5c2196b8f8",
                "sha256:bb413d29f5eea38f31dd4754dd7377d4465116fb207585f97bf925588687c1ba"
            ],
            "markers": "python_version >= '3.7'",
            "version": "==0.1.2"
        },
        "mergedeep": {
            "hashes": [
                "sha256:0096d52e9dad9939c3d975a774666af186eda617e6ca84df4c94dec30004f2a8",
                "sha256:70775750742b25c0d8f36c55aed03d24c3384d17c951b3175d898bd778ef0307"
            ],
            "markers": "python_version >= '3.6'",
            "version": "==1.3.4"
        },
        "mkdocs": {
            "hashes": [
                "sha256:7b432f01d928c084353ab39c57282f29f92136665bdd6abf7c1ec8d822ef86f2",
                "sha256:db91759624d1647f3f34aa0c3f327dd2601beae39a366d6e064c03468d35c20e"
            ],
            "index": "pypi",
            "markers": "python_version >= '3.8'",
            "version": "==1.6.1"
        },
        "mkdocs-autorefs": {
            "hashes": [
                "sha256:4b5b6235a4becb2b10425c2fa191737e415b37aa3418919db33e5d774c9db079",
                "sha256:9793c5ac06a6ebbe52ec0f8439256e66187badf4b5334b5fde0b128ec134df4f"
            ],
            "markers": "python_version >= '3.9'",
            "version": "==1.4.1"
        },
        "mkdocs-exclude": {
            "hashes": [
                "sha256:ba6fab3c80ddbe3fd31d3e579861fd3124513708271180a5f81846da8c7e2a51"
            ],
            "index": "pypi",
            "version": "==1.0.2"
        },
        "mkdocs-gen-files": {
            "hashes": [
                "sha256:4c7cf256b5d67062a788f6b1d035e157fc1a9498c2399be9af5257d4ff4d19bc",
                "sha256:7ac060096f3f40bd19039e7277dd3050be9a453c8ac578645844d4d91d7978ea"
            ],
            "index": "pypi",
            "markers": "python_version >= '3.7'",
            "version": "==0.5.0"
        },
        "mkdocs-get-deps": {
            "hashes": [
                "sha256:162b3d129c7fad9b19abfdcb9c1458a651628e4b1dea628ac68790fb3061c60c",
                "sha256:2bf11d0b133e77a0dd036abeeb06dec8775e46efa526dc70667d8863eefc6134"
            ],
            "markers": "python_version >= '3.8'",
            "version": "==0.2.0"
        },
        "mkdocs-literate-nav": {
            "hashes": [
                "sha256:0a6489a26ec7598477b56fa112056a5e3a6c15729f0214bea8a4dbc55bd5f630",
                "sha256:760e1708aa4be86af81a2b56e82c739d5a8388a0eab1517ecfd8e5aa40810a75"
            ],
            "index": "pypi",
            "markers": "python_version >= '3.9'",
            "version": "==0.6.2"
        },
        "mkdocs-material": {
            "hashes": [
                "sha256:06141bd720b0b235829bd59e8afc11d5587c35ae7fc340612d2b3f554e6a69d8",
                "sha256:904c422ec86086144495831cee2614bb8a0092572ef579af6392b8080309d3a3"
            ],
            "index": "pypi",
            "markers": "python_version >= '3.8'",
            "version": "==9.6.6"
        },
        "mkdocs-material-extensions": {
            "hashes": [
                "sha256:10c9511cea88f568257f960358a467d12b970e1f7b2c0e5fb2bb48cab1928443",
                "sha256:adff8b62700b25cb77b53358dad940f3ef973dd6db797907c49e3c2ef3ab4e31"
            ],
            "markers": "python_version >= '3.8'",
            "version": "==1.3.1"
        },
        "mkdocs-section-index": {
            "hashes": [
                "sha256:a82afbda633c82c5568f0e3b008176b9b365bf4bd8b6f919d6eff09ee146b9f8",
                "sha256:bc27c0d0dc497c0ebaee1fc72839362aed77be7318b5ec0c30628f65918e4776"
            ],
            "index": "pypi",
            "markers": "python_version >= '3.9'",
            "version": "==0.3.10"
        },
        "mkdocstrings": {
            "hashes": [
                "sha256:37a9736134934eea89cbd055a513d40a020d87dfcae9e3052c2a6b8cd4af09b6",
                "sha256:8722f8f8c5cd75da56671e0a0c1bbed1df9946c0cef74794d6141b34011abd42"
            ],
            "index": "pypi",
            "markers": "python_version >= '3.9'",
            "version": "==0.29.1"
        },
        "mkdocstrings-python": {
            "hashes": [
                "sha256:63bb9f01f8848a644bdb6289e86dc38ceddeaa63ecc2e291e3b2ca52702a6643",
                "sha256:f9eedfd98effb612ab4d0ed6dd2b73aff6eba5215e0a65cea6d877717f75502e"
            ],
            "index": "pypi",
            "markers": "python_version >= '3.9'",
            "version": "==1.16.10"
        },
        "mypy-extensions": {
            "hashes": [
                "sha256:4392f6c0eb8a5668a69e23d168ffa70f0be9ccfd32b5cc2d26a34ae5b844552d",
                "sha256:75dbf8955dc00442a438fc4d0666508a9a97b6bd41aa2f0ffe9d2f2725af0782"
            ],
            "markers": "python_version >= '3.5'",
            "version": "==1.0.0"
        },
        "packaging": {
            "hashes": [
                "sha256:29572ef2b1f17581046b3a2227d5c611fb25ec70ca1ba8554b24b0e69331a484",
                "sha256:d443872c98d677bf60f6a1f2f8c1cb748e8fe762d2bf9d3148b5599295b0fc4f"
            ],
            "markers": "python_version >= '3.8'",
            "version": "==25.0"
        },
        "paginate": {
            "hashes": [
                "sha256:22bd083ab41e1a8b4f3690544afb2c60c25e5c9a63a30fa2f483f6c60c8e5945",
                "sha256:b885e2af73abcf01d9559fd5216b57ef722f8c42affbb63942377668e35c7591"
            ],
            "version": "==0.5.7"
        },
        "pathspec": {
            "hashes": [
                "sha256:a0d503e138a4c123b27490a4f7beda6a01c6f288df0e4a8b79c7eb0dc7b4cc08",
                "sha256:a482d51503a1ab33b1c67a6c3813a26953dbdc71c31dacaef9a838c4e29f5712"
            ],
            "markers": "python_version >= '3.8'",
            "version": "==0.12.1"
        },
        "platformdirs": {
            "hashes": [
                "sha256:a03875334331946f13c549dbd8f4bac7a13a50a895a0eb1e8c6a8ace80d40a94",
                "sha256:eb437d586b6a0986388f0d6f74aa0cde27b48d0e3d66843640bfb6bdcdb6e351"
            ],
            "markers": "python_version >= '3.9'",
            "version": "==4.3.7"
        },
        "pygments": {
            "hashes": [
                "sha256:61c16d2a8576dc0649d9f39e089b5f02bcd27fba10d8fb4dcc28173f7a45151f",
                "sha256:9ea1544ad55cecf4b8242fab6dd35a93bbce657034b0611ee383099054ab6d8c"
            ],
            "markers": "python_version >= '3.8'",
            "version": "==2.19.1"
        },
        "pygount": {
            "hashes": [
                "sha256:4c5d83d8069ea13a5740d3155d314508af1b6c37391777c9fc656dac3f904d57",
                "sha256:7eb27c5095e3bb677e23d23e22707486b470d44a56fa3b41258f58d08968cc0d"
            ],
            "index": "pypi",
            "markers": "python_version >= '3.9' and python_version < '4'",
            "version": "==2.0.0"
        },
        "pymdown-extensions": {
            "hashes": [
                "sha256:0e5994e32155f4b03504f939e501b981d306daf7ec2aa1cd2eb6bd300784f8f7",
                "sha256:46e99bb272612b0de3b7e7caf6da8dd5f4ca5212c0b273feb9304e236c484e5f"
            ],
            "markers": "python_version >= '3.8'",
            "version": "==10.15"
        },
        "python-dateutil": {
            "hashes": [
                "sha256:37dd54208da7e1cd875388217d5e00ebd4179249f90fb72437e91a35459a0ad3",
                "sha256:a8b2bc7bffae282281c8140a97d3aa9c14da0b136dfe83f850eea9a5f7470427"
            ],
            "markers": "python_version >= '2.7' and python_version not in '3.0, 3.1, 3.2'",
            "version": "==2.9.0.post0"
        },
        "pyyaml": {
            "hashes": [
                "sha256:01179a4a8559ab5de078078f37e5c1a30d76bb88519906844fd7bdea1b7729ff",
                "sha256:0833f8694549e586547b576dcfaba4a6b55b9e96098b36cdc7ebefe667dfed48",
                "sha256:0a9a2848a5b7feac301353437eb7d5957887edbf81d56e903999a75a3d743086",
                "sha256:0b69e4ce7a131fe56b7e4d770c67429700908fc0752af059838b1cfb41960e4e",
                "sha256:0ffe8360bab4910ef1b9e87fb812d8bc0a308b0d0eef8c8f44e0254ab3b07133",
                "sha256:11d8f3dd2b9c1207dcaf2ee0bbbfd5991f571186ec9cc78427ba5bd32afae4b5",
                "sha256:17e311b6c678207928d649faa7cb0d7b4c26a0ba73d41e99c4fff6b6c3276484",
                "sha256:1e2120ef853f59c7419231f3bf4e7021f1b936f6ebd222406c3b60212205d2ee",
                "sha256:1f71ea527786de97d1a0cc0eacd1defc0985dcf6b3f17bb77dcfc8c34bec4dc5",
                "sha256:23502f431948090f597378482b4812b0caae32c22213aecf3b55325e049a6c68",
                "sha256:24471b829b3bf607e04e88d79542a9d48bb037c2267d7927a874e6c205ca7e9a",
                "sha256:29717114e51c84ddfba879543fb232a6ed60086602313ca38cce623c1d62cfbf",
                "sha256:2e99c6826ffa974fe6e27cdb5ed0021786b03fc98e5ee3c5bfe1fd5015f42b99",
                "sha256:39693e1f8320ae4f43943590b49779ffb98acb81f788220ea932a6b6c51004d8",
                "sha256:3ad2a3decf9aaba3d29c8f537ac4b243e36bef957511b4766cb0057d32b0be85",
                "sha256:3b1fdb9dc17f5a7677423d508ab4f243a726dea51fa5e70992e59a7411c89d19",
                "sha256:41e4e3953a79407c794916fa277a82531dd93aad34e29c2a514c2c0c5fe971cc",
                "sha256:43fa96a3ca0d6b1812e01ced1044a003533c47f6ee8aca31724f78e93ccc089a",
                "sha256:50187695423ffe49e2deacb8cd10510bc361faac997de9efef88badc3bb9e2d1",
                "sha256:5ac9328ec4831237bec75defaf839f7d4564be1e6b25ac710bd1a96321cc8317",
                "sha256:5d225db5a45f21e78dd9358e58a98702a0302f2659a3c6cd320564b75b86f47c",
                "sha256:6395c297d42274772abc367baaa79683958044e5d3835486c16da75d2a694631",
                "sha256:688ba32a1cffef67fd2e9398a2efebaea461578b0923624778664cc1c914db5d",
                "sha256:68ccc6023a3400877818152ad9a1033e3db8625d899c72eacb5a668902e4d652",
                "sha256:70b189594dbe54f75ab3a1acec5f1e3faa7e8cf2f1e08d9b561cb41b845f69d5",
                "sha256:797b4f722ffa07cc8d62053e4cff1486fa6dc094105d13fea7b1de7d8bf71c9e",
                "sha256:7c36280e6fb8385e520936c3cb3b8042851904eba0e58d277dca80a5cfed590b",
                "sha256:7e7401d0de89a9a855c839bc697c079a4af81cf878373abd7dc625847d25cbd8",
                "sha256:80bab7bfc629882493af4aa31a4cfa43a4c57c83813253626916b8c7ada83476",
                "sha256:82d09873e40955485746739bcb8b4586983670466c23382c19cffecbf1fd8706",
                "sha256:8388ee1976c416731879ac16da0aff3f63b286ffdd57cdeb95f3f2e085687563",
                "sha256:8824b5a04a04a047e72eea5cec3bc266db09e35de6bdfe34c9436ac5ee27d237",
                "sha256:8b9c7197f7cb2738065c481a0461e50ad02f18c78cd75775628afb4d7137fb3b",
                "sha256:9056c1ecd25795207ad294bcf39f2db3d845767be0ea6e6a34d856f006006083",
                "sha256:936d68689298c36b53b29f23c6dbb74de12b4ac12ca6cfe0e047bedceea56180",
                "sha256:9b22676e8097e9e22e36d6b7bda33190d0d400f345f23d4065d48f4ca7ae0425",
                "sha256:a4d3091415f010369ae4ed1fc6b79def9416358877534caf6a0fdd2146c87a3e",
                "sha256:a8786accb172bd8afb8be14490a16625cbc387036876ab6ba70912730faf8e1f",
                "sha256:a9f8c2e67970f13b16084e04f134610fd1d374bf477b17ec1599185cf611d725",
                "sha256:bc2fa7c6b47d6bc618dd7fb02ef6fdedb1090ec036abab80d4681424b84c1183",
                "sha256:c70c95198c015b85feafc136515252a261a84561b7b1d51e3384e0655ddf25ab",
                "sha256:cc1c1159b3d456576af7a3e4d1ba7e6924cb39de8f67111c735f6fc832082774",
                "sha256:ce826d6ef20b1bc864f0a68340c8b3287705cae2f8b4b1d932177dcc76721725",
                "sha256:d584d9ec91ad65861cc08d42e834324ef890a082e591037abe114850ff7bbc3e",
                "sha256:d7fded462629cfa4b685c5416b949ebad6cec74af5e2d42905d41e257e0869f5",
                "sha256:d84a1718ee396f54f3a086ea0a66d8e552b2ab2017ef8b420e92edbc841c352d",
                "sha256:d8e03406cac8513435335dbab54c0d385e4a49e4945d2909a581c83647ca0290",
                "sha256:e10ce637b18caea04431ce14fabcf5c64a1c61ec9c56b071a4b7ca131ca52d44",
                "sha256:ec031d5d2feb36d1d1a24380e4db6d43695f3748343d99434e6f5f9156aaa2ed",
                "sha256:ef6107725bd54b262d6dedcc2af448a266975032bc85ef0172c5f059da6325b4",
                "sha256:efdca5630322a10774e8e98e1af481aad470dd62c3170801852d752aa7a783ba",
                "sha256:f753120cb8181e736c57ef7636e83f31b9c0d1722c516f7e86cf15b7aa57ff12",
                "sha256:ff3824dc5261f50c9b0dfb3be22b4567a6f938ccce4587b38952d85fd9e9afe4"
            ],
            "index": "pypi",
            "markers": "python_version >= '3.8'",
            "version": "==6.0.2"
        },
        "pyyaml-env-tag": {
            "hashes": [
                "sha256:70092675bda14fdec33b31ba77e7543de9ddc88f2e5b99160396572d11525bdb",
                "sha256:af31106dec8a4d68c60207c1886031cbf839b68aa7abccdb19868200532c2069"
            ],
            "markers": "python_version >= '3.6'",
            "version": "==0.1"
        },
        "regex": {
            "hashes": [
                "sha256:02a02d2bb04fec86ad61f3ea7f49c015a0681bf76abb9857f945d26159d2968c",
                "sha256:02e28184be537f0e75c1f9b2f8847dc51e08e6e171c6bde130b2687e0c33cf60",
                "sha256:040df6fe1a5504eb0f04f048e6d09cd7c7110fef851d7c567a6b6e09942feb7d",
                "sha256:068376da5a7e4da51968ce4c122a7cd31afaaec4fccc7856c92f63876e57b51d",
                "sha256:06eb1be98df10e81ebaded73fcd51989dcf534e3c753466e4b60c4697a003b67",
                "sha256:072623554418a9911446278f16ecb398fb3b540147a7828c06e2011fa531e773",
                "sha256:086a27a0b4ca227941700e0b31425e7a28ef1ae8e5e05a33826e17e47fbfdba0",
                "sha256:08986dce1339bc932923e7d1232ce9881499a0e02925f7402fb7c982515419ef",
                "sha256:0a86e7eeca091c09e021db8eb72d54751e527fa47b8d5787caf96d9831bd02ad",
                "sha256:0c32f75920cf99fe6b6c539c399a4a128452eaf1af27f39bce8909c9a3fd8cbe",
                "sha256:0d7f453dca13f40a02b79636a339c5b62b670141e63efd511d3f8f73fba162b3",
                "sha256:1062b39a0a2b75a9c694f7a08e7183a80c63c0d62b301418ffd9c35f55aaa114",
                "sha256:13291b39131e2d002a7940fb176e120bec5145f3aeb7621be6534e46251912c4",
                "sha256:149f5008d286636e48cd0b1dd65018548944e495b0265b45e1bffecce1ef7f39",
                "sha256:164d8b7b3b4bcb2068b97428060b2a53be050085ef94eca7f240e7947f1b080e",
                "sha256:167ed4852351d8a750da48712c3930b031f6efdaa0f22fa1933716bfcd6bf4a3",
                "sha256:1c4de13f06a0d54fa0d5ab1b7138bfa0d883220965a29616e3ea61b35d5f5fc7",
                "sha256:202eb32e89f60fc147a41e55cb086db2a3f8cb82f9a9a88440dcfc5d37faae8d",
                "sha256:220902c3c5cc6af55d4fe19ead504de80eb91f786dc102fbd74894b1551f095e",
                "sha256:2b3361af3198667e99927da8b84c1b010752fa4b1115ee30beaa332cabc3ef1a",
                "sha256:2c89a8cc122b25ce6945f0423dc1352cb9593c68abd19223eebbd4e56612c5b7",
                "sha256:2d548dafee61f06ebdb584080621f3e0c23fff312f0de1afc776e2a2ba99a74f",
                "sha256:2e34b51b650b23ed3354b5a07aab37034d9f923db2a40519139af34f485f77d0",
                "sha256:32f9a4c643baad4efa81d549c2aadefaeba12249b2adc5af541759237eee1c54",
                "sha256:3a51ccc315653ba012774efca4f23d1d2a8a8f278a6072e29c7147eee7da446b",
                "sha256:3cde6e9f2580eb1665965ce9bf17ff4952f34f5b126beb509fee8f4e994f143c",
                "sha256:40291b1b89ca6ad8d3f2b82782cc33807f1406cf68c8d440861da6304d8ffbbd",
                "sha256:41758407fc32d5c3c5de163888068cfee69cb4c2be844e7ac517a52770f9af57",
                "sha256:4181b814e56078e9b00427ca358ec44333765f5ca1b45597ec7446d3a1ef6e34",
                "sha256:4f51f88c126370dcec4908576c5a627220da6c09d0bff31cfa89f2523843316d",
                "sha256:50153825ee016b91549962f970d6a4442fa106832e14c918acd1c8e479916c4f",
                "sha256:5056b185ca113c88e18223183aa1a50e66507769c9640a6ff75859619d73957b",
                "sha256:5071b2093e793357c9d8b2929dfc13ac5f0a6c650559503bb81189d0a3814519",
                "sha256:525eab0b789891ac3be914d36893bdf972d483fe66551f79d3e27146191a37d4",
                "sha256:52fb28f528778f184f870b7cf8f225f5eef0a8f6e3778529bdd40c7b3920796a",
                "sha256:5478c6962ad548b54a591778e93cd7c456a7a29f8eca9c49e4f9a806dcc5d638",
                "sha256:5670bce7b200273eee1840ef307bfa07cda90b38ae56e9a6ebcc9f50da9c469b",
                "sha256:5704e174f8ccab2026bd2f1ab6c510345ae8eac818b613d7d73e785f1310f839",
                "sha256:59dfe1ed21aea057a65c6b586afd2a945de04fc7db3de0a6e3ed5397ad491b07",
                "sha256:5e7e351589da0850c125f1600a4c4ba3c722efefe16b297de54300f08d734fbf",
                "sha256:63b13cfd72e9601125027202cad74995ab26921d8cd935c25f09c630436348ff",
                "sha256:658f90550f38270639e83ce492f27d2c8d2cd63805c65a13a14d36ca126753f0",
                "sha256:684d7a212682996d21ca12ef3c17353c021fe9de6049e19ac8481ec35574a70f",
                "sha256:69ab78f848845569401469da20df3e081e6b5a11cb086de3eed1d48f5ed57c95",
                "sha256:6f44ec28b1f858c98d3036ad5d7d0bfc568bdd7a74f9c24e25f41ef1ebfd81a4",
                "sha256:70b7fa6606c2881c1db9479b0eaa11ed5dfa11c8d60a474ff0e095099f39d98e",
                "sha256:764e71f22ab3b305e7f4c21f1a97e1526a25ebdd22513e251cf376760213da13",
                "sha256:7ab159b063c52a0333c884e4679f8d7a85112ee3078fe3d9004b2dd875585519",
                "sha256:805e6b60c54bf766b251e94526ebad60b7de0c70f70a4e6210ee2891acb70bf2",
                "sha256:8447d2d39b5abe381419319f942de20b7ecd60ce86f16a23b0698f22e1b70008",
                "sha256:86fddba590aad9208e2fa8b43b4c098bb0ec74f15718bb6a704e3c63e2cef3e9",
                "sha256:89d75e7293d2b3e674db7d4d9b1bee7f8f3d1609428e293771d1a962617150cc",
                "sha256:93c0b12d3d3bc25af4ebbf38f9ee780a487e8bf6954c115b9f015822d3bb8e48",
                "sha256:94d87b689cdd831934fa3ce16cc15cd65748e6d689f5d2b8f4f4df2065c9fa20",
                "sha256:9714398225f299aa85267fd222f7142fcb5c769e73d7733344efc46f2ef5cf89",
                "sha256:982e6d21414e78e1f51cf595d7f321dcd14de1f2881c5dc6a6e23bbbbd68435e",
                "sha256:997d6a487ff00807ba810e0f8332c18b4eb8d29463cfb7c820dc4b6e7562d0cf",
                "sha256:a03e02f48cd1abbd9f3b7e3586d97c8f7a9721c436f51a5245b3b9483044480b",
                "sha256:a36fdf2af13c2b14738f6e973aba563623cb77d753bbbd8d414d18bfaa3105dd",
                "sha256:a6ba92c0bcdf96cbf43a12c717eae4bc98325ca3730f6b130ffa2e3c3c723d84",
                "sha256:a7c2155f790e2fb448faed6dd241386719802296ec588a8b9051c1f5c481bc29",
                "sha256:a93c194e2df18f7d264092dc8539b8ffb86b45b899ab976aa15d48214138e81b",
                "sha256:abfa5080c374a76a251ba60683242bc17eeb2c9818d0d30117b4486be10c59d3",
                "sha256:ac10f2c4184420d881a3475fb2c6f4d95d53a8d50209a2500723d831036f7c45",
                "sha256:ad182d02e40de7459b73155deb8996bbd8e96852267879396fb274e8700190e3",
                "sha256:b2837718570f95dd41675328e111345f9b7095d821bac435aac173ac80b19983",
                "sha256:b489578720afb782f6ccf2840920f3a32e31ba28a4b162e13900c3e6bd3f930e",
                "sha256:b583904576650166b3d920d2bcce13971f6f9e9a396c673187f49811b2769dc7",
                "sha256:b85c2530be953a890eaffde05485238f07029600e8f098cdf1848d414a8b45e4",
                "sha256:b97c1e0bd37c5cd7902e65f410779d39eeda155800b65fc4d04cc432efa9bc6e",
                "sha256:ba9b72e5643641b7d41fa1f6d5abda2c9a263ae835b917348fc3c928182ad467",
                "sha256:bb26437975da7dc36b7efad18aa9dd4ea569d2357ae6b783bf1118dabd9ea577",
                "sha256:bb8f74f2f10dbf13a0be8de623ba4f9491faf58c24064f32b65679b021ed0001",
                "sha256:bde01f35767c4a7899b7eb6e823b125a64de314a8ee9791367c9a34d56af18d0",
                "sha256:bec9931dfb61ddd8ef2ebc05646293812cb6b16b60cf7c9511a832b6f1854b55",
                "sha256:c36f9b6f5f8649bb251a5f3f66564438977b7ef8386a52460ae77e6070d309d9",
                "sha256:cdf58d0e516ee426a48f7b2c03a332a4114420716d55769ff7108c37a09951bf",
                "sha256:d1cee317bfc014c2419a76bcc87f071405e3966da434e03e13beb45f8aced1a6",
                "sha256:d22326fcdef5e08c154280b71163ced384b428343ae16a5ab2b3354aed12436e",
                "sha256:d3660c82f209655a06b587d55e723f0b813d3a7db2e32e5e7dc64ac2a9e86fde",
                "sha256:da8f5fc57d1933de22a9e23eec290a0d8a5927a5370d24bda9a6abe50683fe62",
                "sha256:df951c5f4a1b1910f1a99ff42c473ff60f8225baa1cdd3539fe2819d9543e9df",
                "sha256:e5364a4502efca094731680e80009632ad6624084aff9a23ce8c8c6820de3e51",
                "sha256:ea1bfda2f7162605f6e8178223576856b3d791109f15ea99a9f95c16a7636fb5",
                "sha256:f02f93b92358ee3f78660e43b4b0091229260c5d5c408d17d60bf26b6c900e86",
                "sha256:f056bf21105c2515c32372bbc057f43eb02aae2fda61052e2f7622c801f0b4e2",
                "sha256:f1ac758ef6aebfc8943560194e9fd0fa18bcb34d89fd8bd2af18183afd8da3a2",
                "sha256:f2a19f302cd1ce5dd01a9099aaa19cae6173306d1302a43b627f62e21cf18ac0",
                "sha256:f654882311409afb1d780b940234208a252322c24a93b442ca714d119e68086c",
                "sha256:f65557897fc977a44ab205ea871b690adaef6b9da6afda4790a2484b04293a5f",
                "sha256:f9d1e379028e0fc2ae3654bac3cbbef81bf3fd571272a42d56c24007979bafb6",
                "sha256:fdabbfc59f2c6edba2a6622c647b716e34e8e3867e0ab975412c5c2f79b82da2",
                "sha256:fdd6028445d2460f33136c55eeb1f601ab06d74cb3347132e1c24250187500d9",
                "sha256:ff590880083d60acc0433f9c3f713c51f7ac6ebb9adf889c79a261ecf541aa91"
            ],
            "markers": "python_version >= '3.8'",
            "version": "==2024.11.6"
        },
        "requests": {
            "hashes": [
                "sha256:55365417734eb18255590a9ff9eb97e9e1da868d4ccd6402399eaf68af20a760",
                "sha256:70761cfe03c773ceb22aa2f671b4757976145175cdfca038c02654d061d6dcc6"
            ],
            "index": "pypi",
            "markers": "python_version >= '3.8'",
            "version": "==2.32.3"
        },
        "rich": {
            "hashes": [
                "sha256:439594978a49a09530cff7ebc4b5c7103ef57baf48d5ea3184f21d9a2befa098",
                "sha256:6049d5e6ec054bf2779ab3358186963bac2ea89175919d699e378b99738c2a90"
            ],
            "markers": "python_full_version >= '3.8.0'",
            "version": "==13.9.4"
        },
        "ruff": {
            "hashes": [
                "sha256:0eba551324733efc76116d9f3a0d52946bc2751f0cd30661564117d6fd60897c",
                "sha256:161eb4cff5cfefdb6c9b8b3671d09f7def2f960cee33481dd898caf2bcd02304",
                "sha256:258f3585057508d317610e8a412788cf726efeefa2fec4dba4001d9e6f90d46c",
                "sha256:304432e4c4a792e3da85b7699feb3426a0908ab98bf29df22a31b0cdd098fac2",
                "sha256:3dca977cc4fc8f66e89900fa415ffe4dbc2e969da9d7a54bfca81a128c5ac219",
                "sha256:4d9aaa91035bdf612c8ee7266153bcf16005c7c7e2f5878406911c92a31633cb",
                "sha256:5b18caa297a786465cc511d7f8be19226acf9c0a1127e06e736cd4e1878c3ea2",
                "sha256:6d742d10626f9004b781f4558154bb226620a7242080e11caeffab1a40e99df8",
                "sha256:6e70d11043bef637c5617297bdedec9632af15d53ac1e1ba29c448da9341b0c4",
                "sha256:727d01702f7c30baed3fc3a34901a640001a2828c793525043c29f7614994a8c",
                "sha256:7f024d32e62faad0f76b2d6afd141b8c171515e4fb91ce9fd6464335c81244e5",
                "sha256:896a37516c594805e34020c4a7546c8f8a234b679a7716a3f08197f38913e1a3",
                "sha256:ab86d22d3d721a40dd3ecbb5e86ab03b2e053bc93c700dc68d1c3346b36ce835",
                "sha256:c1dba3135ca503727aa4648152c0fa67c3b1385d3dc81c75cd8a229c4b2a1458",
                "sha256:c657fa987d60b104d2be8b052d66da0a2a88f9bd1d66b2254333e84ea2720c7f",
                "sha256:d365618d3ad747432e1ae50d61775b78c055fee5936d77fb4d92c6f559741948",
                "sha256:f2e74b021d0de5eceb8bd32919f6ff8a9b40ee62ed97becd44993ae5b9949474",
                "sha256:f9b5ef39820abc0f2c62111f7045009e46b275f5b99d5e59dda113c39b7f4f38"
            ],
            "index": "pypi",
            "markers": "python_version >= '3.7'",
            "version": "==0.11.8"
        },
        "setuptools": {
            "hashes": [
                "sha256:062d34222ad13e0cc312a4c02d73f059e86a4acbfbdea8f8f76b28c99f306922",
                "sha256:f36b47402ecde768dbfafc46e8e4207b4360c654f1f3bb84475f0a28628fb19c"
            ],
            "index": "pypi",
            "markers": "python_version >= '3.9'",
            "version": "==80.9.0"
        },
        "six": {
            "hashes": [
                "sha256:4721f391ed90541fddacab5acf947aa0d3dc7d27b2e1e8eda2be8970586c3274",
                "sha256:ff70335d468e7eb6ec65b95b99d3a2836546063f63acc5171de367e834932a81"
            ],
            "markers": "python_version >= '2.7' and python_version not in '3.0, 3.1, 3.2'",
            "version": "==1.17.0"
        },
        "smmap": {
            "hashes": [
                "sha256:26ea65a03958fa0c8a1c7e8c7a58fdc77221b8910f6be2131affade476898ad5",
                "sha256:b30115f0def7d7531d22a0fb6502488d879e75b260a9db4d0819cfb25403af5e"
            ],
            "markers": "python_version >= '3.7'",
            "version": "==5.0.2"
        },
        "tomli": {
            "hashes": [
                "sha256:023aa114dd824ade0100497eb2318602af309e5a55595f76b626d6d9f3b7b0a6",
                "sha256:02abe224de6ae62c19f090f68da4e27b10af2b93213d36cf44e6e1c5abd19fdd",
                "sha256:286f0ca2ffeeb5b9bd4fcc8d6c330534323ec51b2f52da063b11c502da16f30c",
                "sha256:2d0f2fdd22b02c6d81637a3c95f8cd77f995846af7414c5c4b8d0545afa1bc4b",
                "sha256:33580bccab0338d00994d7f16f4c4ec25b776af3ffaac1ed74e0b3fc95e885a8",
                "sha256:400e720fe168c0f8521520190686ef8ef033fb19fc493da09779e592861b78c6",
                "sha256:40741994320b232529c802f8bc86da4e1aa9f413db394617b9a256ae0f9a7f77",
                "sha256:465af0e0875402f1d226519c9904f37254b3045fc5084697cefb9bdde1ff99ff",
                "sha256:4a8f6e44de52d5e6c657c9fe83b562f5f4256d8ebbfe4ff922c495620a7f6cea",
                "sha256:4e340144ad7ae1533cb897d406382b4b6fede8890a03738ff1683af800d54192",
                "sha256:678e4fa69e4575eb77d103de3df8a895e1591b48e740211bd1067378c69e8249",
                "sha256:6972ca9c9cc9f0acaa56a8ca1ff51e7af152a9f87fb64623e31d5c83700080ee",
                "sha256:7fc04e92e1d624a4a63c76474610238576942d6b8950a2d7f908a340494e67e4",
                "sha256:889f80ef92701b9dbb224e49ec87c645ce5df3fa2cc548664eb8a25e03127a98",
                "sha256:8d57ca8095a641b8237d5b079147646153d22552f1c637fd3ba7f4b0b29167a8",
                "sha256:8dd28b3e155b80f4d54beb40a441d366adcfe740969820caf156c019fb5c7ec4",
                "sha256:9316dc65bed1684c9a98ee68759ceaed29d229e985297003e494aa825ebb0281",
                "sha256:a198f10c4d1b1375d7687bc25294306e551bf1abfa4eace6650070a5c1ae2744",
                "sha256:a38aa0308e754b0e3c67e344754dff64999ff9b513e691d0e786265c93583c69",
                "sha256:a92ef1a44547e894e2a17d24e7557a5e85a9e1d0048b0b5e7541f76c5032cb13",
                "sha256:ac065718db92ca818f8d6141b5f66369833d4a80a9d74435a268c52bdfa73140",
                "sha256:b82ebccc8c8a36f2094e969560a1b836758481f3dc360ce9a3277c65f374285e",
                "sha256:c954d2250168d28797dd4e3ac5cf812a406cd5a92674ee4c8f123c889786aa8e",
                "sha256:cb55c73c5f4408779d0cf3eef9f762b9c9f147a77de7b258bef0a5628adc85cc",
                "sha256:cd45e1dc79c835ce60f7404ec8119f2eb06d38b1deba146f07ced3bbc44505ff",
                "sha256:d3f5614314d758649ab2ab3a62d4f2004c825922f9e370b29416484086b264ec",
                "sha256:d920f33822747519673ee656a4b6ac33e382eca9d331c87770faa3eef562aeb2",
                "sha256:db2b95f9de79181805df90bedc5a5ab4c165e6ec3fe99f970d0e302f384ad222",
                "sha256:e59e304978767a54663af13c07b3d1af22ddee3bb2fb0618ca1593e4f593a106",
                "sha256:e85e99945e688e32d5a35c1ff38ed0b3f41f43fad8df0bdf79f72b2ba7bc5272",
                "sha256:ece47d672db52ac607a3d9599a9d48dcb2f2f735c6c2d1f34130085bb12b112a",
                "sha256:f4039b9cbc3048b2416cc57ab3bda989a6fcf9b36cf8937f01a6e731b64f80d7"
            ],
            "markers": "python_version >= '3.8'",
            "version": "==2.2.1"
        },
        "typing-extensions": {
            "hashes": [
                "sha256:a439e7c04b49fec3e5d3e2beaa21755cadbbdc391694e28ccdd36ca4a1408f8c",
                "sha256:e6c81219bd689f51865d9e372991c540bda33a0379d5573cddb9a3a23f7caaef"
            ],
            "markers": "python_version >= '3.8'",
            "version": "==4.13.2"
        },
        "urllib3": {
            "hashes": [
                "sha256:1cee9ad369867bfdbbb48b7dd50374c0967a0bb7710050facf0dd6911440e3df",
                "sha256:f8c5449b3cf0861679ce7e0503c7b44b5ec981bec0d1d3795a07f1ba96f0204d"
            ],
            "markers": "python_version >= '3.9'",
            "version": "==2.3.0"
        },
        "watchdog": {
            "hashes": [
                "sha256:07df1fdd701c5d4c8e55ef6cf55b8f0120fe1aef7ef39a1c6fc6bc2e606d517a",
                "sha256:20ffe5b202af80ab4266dcd3e91aae72bf2da48c0d33bdb15c66658e685e94e2",
                "sha256:212ac9b8bf1161dc91bd09c048048a95ca3a4c4f5e5d4a7d1b1a7d5752a7f96f",
                "sha256:2cce7cfc2008eb51feb6aab51251fd79b85d9894e98ba847408f662b3395ca3c",
                "sha256:490ab2ef84f11129844c23fb14ecf30ef3d8a6abafd3754a6f75ca1e6654136c",
                "sha256:6eb11feb5a0d452ee41f824e271ca311a09e250441c262ca2fd7ebcf2461a06c",
                "sha256:6f10cb2d5902447c7d0da897e2c6768bca89174d0c6e1e30abec5421af97a5b0",
                "sha256:7607498efa04a3542ae3e05e64da8202e58159aa1fa4acddf7678d34a35d4f13",
                "sha256:76aae96b00ae814b181bb25b1b98076d5fc84e8a53cd8885a318b42b6d3a5134",
                "sha256:7a0e56874cfbc4b9b05c60c8a1926fedf56324bb08cfbc188969777940aef3aa",
                "sha256:82dc3e3143c7e38ec49d61af98d6558288c415eac98486a5c581726e0737c00e",
                "sha256:9041567ee8953024c83343288ccc458fd0a2d811d6a0fd68c4c22609e3490379",
                "sha256:90c8e78f3b94014f7aaae121e6b909674df5b46ec24d6bebc45c44c56729af2a",
                "sha256:9513f27a1a582d9808cf21a07dae516f0fab1cf2d7683a742c498b93eedabb11",
                "sha256:9ddf7c82fda3ae8e24decda1338ede66e1c99883db93711d8fb941eaa2d8c282",
                "sha256:a175f755fc2279e0b7312c0035d52e27211a5bc39719dd529625b1930917345b",
                "sha256:a1914259fa9e1454315171103c6a30961236f508b9b623eae470268bbcc6a22f",
                "sha256:afd0fe1b2270917c5e23c2a65ce50c2a4abb63daafb0d419fde368e272a76b7c",
                "sha256:bc64ab3bdb6a04d69d4023b29422170b74681784ffb9463ed4870cf2f3e66112",
                "sha256:bdd4e6f14b8b18c334febb9c4425a878a2ac20efd1e0b231978e7b150f92a948",
                "sha256:c7ac31a19f4545dd92fc25d200694098f42c9a8e391bc00bdd362c5736dbf881",
                "sha256:c7c15dda13c4eb00d6fb6fc508b3c0ed88b9d5d374056b239c4ad1611125c860",
                "sha256:c897ac1b55c5a1461e16dae288d22bb2e412ba9807df8397a635d88f671d36c3",
                "sha256:cbafb470cf848d93b5d013e2ecb245d4aa1c8fd0504e863ccefa32445359d680",
                "sha256:d1cdb490583ebd691c012b3d6dae011000fe42edb7a82ece80965b42abd61f26",
                "sha256:e3df4cbb9a450c6d49318f6d14f4bbc80d763fa587ba46ec86f99f9e6876bb26",
                "sha256:e6439e374fc012255b4ec786ae3c4bc838cd7309a540e5fe0952d03687d8804e",
                "sha256:e6f0e77c9417e7cd62af82529b10563db3423625c5fce018430b249bf977f9e8",
                "sha256:e7631a77ffb1f7d2eefa4445ebbee491c720a5661ddf6df3498ebecae5ed375c",
                "sha256:ef810fbf7b781a5a593894e4f439773830bdecb885e6880d957d5b9382a960d2"
            ],
            "markers": "python_version >= '3.9'",
            "version": "==6.0.0"
        }
    },
    "develop": {
        "astroid": {
            "hashes": [
                "sha256:104fb9cb9b27ea95e847a94c003be03a9e039334a8ebca5ee27dafaf5c5711eb",
                "sha256:c332157953060c6deb9caa57303ae0d20b0fbdb2e59b4a4f2a6ba49d0a7961ce"
            ],
            "markers": "python_full_version >= '3.9.0'",
            "version": "==3.3.10"
        },
        "colorama": {
            "hashes": [
                "sha256:08695f5cb7ed6e0531a20572697297273c47b8cae5a63ffc6d6ed5c201be6e44",
                "sha256:4f1d9991f5acc0ca119f9d443620b77f9d6b33703e51011c16baf57afb285fc6"
            ],
            "index": "pypi",
            "markers": "python_version >= '2.7' and python_version not in '3.0, 3.1, 3.2, 3.3, 3.4, 3.5, 3.6'",
            "version": "==0.4.6"
        },
        "dill": {
            "hashes": [
                "sha256:0633f1d2df477324f53a895b02c901fb961bdbf65a17122586ea7019292cbcf0",
                "sha256:44f54bf6412c2c8464c14e8243eb163690a9800dbe2c367330883b19c7561049"
            ],
            "markers": "python_version >= '3.8'",
            "version": "==0.4.0"
        },
        "isort": {
            "hashes": [
                "sha256:1cb5df28dfbc742e490c5e41bad6da41b805b0a8be7bc93cd0fb2a8a890ac450",
                "sha256:2dc5d7f65c9678d94c88dfc29161a320eec67328bc97aad576874cb4be1e9615"
            ],
            "markers": "python_full_version >= '3.9.0'",
            "version": "==6.0.1"
        },
        "mccabe": {
            "hashes": [
                "sha256:348e0240c33b60bbdf4e523192ef919f28cb2c3d7d5c7794f74009290f236325",
                "sha256:6c2d30ab6be0e4a46919781807b4f0d834ebdd6c6e3dca0bda5a15f863427b6e"
            ],
            "markers": "python_version >= '3.6'",
            "version": "==0.7.0"
        },
        "mypy": {
            "hashes": [
                "sha256:1124a18bc11a6a62887e3e137f37f53fbae476dc36c185d549d4f837a2a6a14e",
                "sha256:171a9ca9a40cd1843abeca0e405bc1940cd9b305eaeea2dda769ba096932bb22",
                "sha256:1905f494bfd7d85a23a88c5d97840888a7bd516545fc5aaedff0267e0bb54e2f",
                "sha256:1fbb8da62dc352133d7d7ca90ed2fb0e9d42bb1a32724c287d3c76c58cbaa9c2",
                "sha256:2922d42e16d6de288022e5ca321cd0618b238cfc5570e0263e5ba0a77dbef56f",
                "sha256:2e2c2e6d3593f6451b18588848e66260ff62ccca522dd231cd4dd59b0160668b",
                "sha256:2ee2d57e01a7c35de00f4634ba1bbf015185b219e4dc5909e281016df43f5ee5",
                "sha256:2f2147ab812b75e5b5499b01ade1f4a81489a147c01585cda36019102538615f",
                "sha256:404534629d51d3efea5c800ee7c42b72a6554d6c400e6a79eafe15d11341fd43",
                "sha256:5469affef548bd1895d86d3bf10ce2b44e33d86923c29e4d675b3e323437ea3e",
                "sha256:5a95fb17c13e29d2d5195869262f8125dfdb5c134dc8d9a9d0aecf7525b10c2c",
                "sha256:6983aae8b2f653e098edb77f893f7b6aca69f6cffb19b2cc7443f23cce5f4828",
                "sha256:712e962a6357634fef20412699a3655c610110e01cdaa6180acec7fc9f8513ba",
                "sha256:8023ff13985661b50a5928fc7a5ca15f3d1affb41e5f0a9952cb68ef090b31ee",
                "sha256:811aeccadfb730024c5d3e326b2fbe9249bb7413553f15499a4050f7c30e801d",
                "sha256:8f8722560a14cde92fdb1e31597760dc35f9f5524cce17836c0d22841830fd5b",
                "sha256:93faf3fdb04768d44bf28693293f3904bbb555d076b781ad2530214ee53e3445",
                "sha256:973500e0774b85d9689715feeffcc980193086551110fd678ebe1f4342fb7c5e",
                "sha256:979e4e1a006511dacf628e36fadfecbcc0160a8af6ca7dad2f5025529e082c13",
                "sha256:98b7b9b9aedb65fe628c62a6dc57f6d5088ef2dfca37903a7d9ee374d03acca5",
                "sha256:aea39e0583d05124836ea645f412e88a5c7d0fd77a6d694b60d9b6b2d9f184fd",
                "sha256:b9378e2c00146c44793c98b8d5a61039a048e31f429fb0eb546d93f4b000bedf",
                "sha256:baefc32840a9f00babd83251560e0ae1573e2f9d1b067719479bfb0e987c6357",
                "sha256:be68172e9fd9ad8fb876c6389f16d1c1b5f100ffa779f77b1fb2176fcc9ab95b",
                "sha256:c43a7682e24b4f576d93072216bf56eeff70d9140241f9edec0c104d0c515036",
                "sha256:c4bb0e1bd29f7d34efcccd71cf733580191e9a264a2202b0239da95984c5b559",
                "sha256:c7be1e46525adfa0d97681432ee9fcd61a3964c2446795714699a998d193f1a3",
                "sha256:c9817fa23833ff189db061e6d2eff49b2f3b6ed9856b4a0a73046e41932d744f",
                "sha256:ce436f4c6d218a070048ed6a44c0bbb10cd2cc5e272b29e7845f6a2f57ee4464",
                "sha256:d10d994b41fb3497719bbf866f227b3489048ea4bbbb5015357db306249f7980",
                "sha256:e601a7fa172c2131bff456bb3ee08a88360760d0d2f8cbd7a75a65497e2df078",
                "sha256:f95579473af29ab73a10bada2f9722856792a36ec5af5399b653aa28360290a5"
            ],
            "index": "pypi",
            "markers": "python_version >= '3.9'",
            "version": "==1.15.0"
        },
        "mypy-extensions": {
            "hashes": [
                "sha256:4392f6c0eb8a5668a69e23d168ffa70f0be9ccfd32b5cc2d26a34ae5b844552d",
                "sha256:75dbf8955dc00442a438fc4d0666508a9a97b6bd41aa2f0ffe9d2f2725af0782"
            ],
            "markers": "python_version >= '3.5'",
            "version": "==1.0.0"
        },
        "platformdirs": {
            "hashes": [
                "sha256:3d512d96e16bcb959a814c9f348431070822a6496326a4be0911c40b5a74c2bc",
                "sha256:ff7059bb7eb1179e2685604f4aaf157cfd9535242bd23742eadc3c13542139b4"
            ],
            "markers": "python_version >= '3.9'",
            "version": "==4.3.8"
        },
        "pylint": {
            "hashes": [
                "sha256:2b11de8bde49f9c5059452e0c310c079c746a0a8eeaa789e5aa966ecc23e4559",
                "sha256:43860aafefce92fca4cf6b61fe199cdc5ae54ea28f9bf4cd49de267b5195803d"
            ],
            "index": "pypi",
            "markers": "python_full_version >= '3.9.0'",
            "version": "==3.3.7"
        },
        "tomli": {
            "hashes": [
                "sha256:023aa114dd824ade0100497eb2318602af309e5a55595f76b626d6d9f3b7b0a6",
                "sha256:02abe224de6ae62c19f090f68da4e27b10af2b93213d36cf44e6e1c5abd19fdd",
                "sha256:286f0ca2ffeeb5b9bd4fcc8d6c330534323ec51b2f52da063b11c502da16f30c",
                "sha256:2d0f2fdd22b02c6d81637a3c95f8cd77f995846af7414c5c4b8d0545afa1bc4b",
                "sha256:33580bccab0338d00994d7f16f4c4ec25b776af3ffaac1ed74e0b3fc95e885a8",
                "sha256:400e720fe168c0f8521520190686ef8ef033fb19fc493da09779e592861b78c6",
                "sha256:40741994320b232529c802f8bc86da4e1aa9f413db394617b9a256ae0f9a7f77",
                "sha256:465af0e0875402f1d226519c9904f37254b3045fc5084697cefb9bdde1ff99ff",
                "sha256:4a8f6e44de52d5e6c657c9fe83b562f5f4256d8ebbfe4ff922c495620a7f6cea",
                "sha256:4e340144ad7ae1533cb897d406382b4b6fede8890a03738ff1683af800d54192",
                "sha256:678e4fa69e4575eb77d103de3df8a895e1591b48e740211bd1067378c69e8249",
                "sha256:6972ca9c9cc9f0acaa56a8ca1ff51e7af152a9f87fb64623e31d5c83700080ee",
                "sha256:7fc04e92e1d624a4a63c76474610238576942d6b8950a2d7f908a340494e67e4",
                "sha256:889f80ef92701b9dbb224e49ec87c645ce5df3fa2cc548664eb8a25e03127a98",
                "sha256:8d57ca8095a641b8237d5b079147646153d22552f1c637fd3ba7f4b0b29167a8",
                "sha256:8dd28b3e155b80f4d54beb40a441d366adcfe740969820caf156c019fb5c7ec4",
                "sha256:9316dc65bed1684c9a98ee68759ceaed29d229e985297003e494aa825ebb0281",
                "sha256:a198f10c4d1b1375d7687bc25294306e551bf1abfa4eace6650070a5c1ae2744",
                "sha256:a38aa0308e754b0e3c67e344754dff64999ff9b513e691d0e786265c93583c69",
                "sha256:a92ef1a44547e894e2a17d24e7557a5e85a9e1d0048b0b5e7541f76c5032cb13",
                "sha256:ac065718db92ca818f8d6141b5f66369833d4a80a9d74435a268c52bdfa73140",
                "sha256:b82ebccc8c8a36f2094e969560a1b836758481f3dc360ce9a3277c65f374285e",
                "sha256:c954d2250168d28797dd4e3ac5cf812a406cd5a92674ee4c8f123c889786aa8e",
                "sha256:cb55c73c5f4408779d0cf3eef9f762b9c9f147a77de7b258bef0a5628adc85cc",
                "sha256:cd45e1dc79c835ce60f7404ec8119f2eb06d38b1deba146f07ced3bbc44505ff",
                "sha256:d3f5614314d758649ab2ab3a62d4f2004c825922f9e370b29416484086b264ec",
                "sha256:d920f33822747519673ee656a4b6ac33e382eca9d331c87770faa3eef562aeb2",
                "sha256:db2b95f9de79181805df90bedc5a5ab4c165e6ec3fe99f970d0e302f384ad222",
                "sha256:e59e304978767a54663af13c07b3d1af22ddee3bb2fb0618ca1593e4f593a106",
                "sha256:e85e99945e688e32d5a35c1ff38ed0b3f41f43fad8df0bdf79f72b2ba7bc5272",
                "sha256:ece47d672db52ac607a3d9599a9d48dcb2f2f735c6c2d1f34130085bb12b112a",
                "sha256:f4039b9cbc3048b2416cc57ab3bda989a6fcf9b36cf8937f01a6e731b64f80d7"
            ],
            "markers": "python_version >= '3.8'",
            "version": "==2.2.1"
        },
        "tomlkit": {
            "hashes": [
                "sha256:7a974427f6e119197f670fbbbeae7bef749a6c14e793db934baefc1b5f03efde",
                "sha256:fff5fe59a87295b278abd31bec92c15d9bc4a06885ab12bcea52c71119392e79"
            ],
            "markers": "python_version >= '3.8'",
            "version": "==0.13.2"
        },
        "typing-extensions": {
            "hashes": [
                "sha256:6cd49c8b914bb3869a16ed9d1001e3d0ff1d84fae4838076fe3b361ab8b32b65",
                "sha256:90196079d79b4658568e177f50c24c327b73a85e664c0af9f3937e2015b65956"
            ],
            "markers": "python_version >= '3.9'",
            "version": "==4.14.0rc1"
        }
    }
}<|MERGE_RESOLUTION|>--- conflicted
+++ resolved
@@ -1,11 +1,7 @@
 {
     "_meta": {
         "hash": {
-<<<<<<< HEAD
             "sha256": "5b97cd084f24570175830ec6fc25101c853332e4f99cb501478eee46f1beb336"
-=======
-            "sha256": "8722a0db72f0944791067929cbb92d6492d7b864619d7539e23c8d5c6af08870"
->>>>>>> a2f8eb6f
         },
         "pipfile-spec": 6,
         "requires": {
