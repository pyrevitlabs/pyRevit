--- conflicted
+++ resolved
@@ -1,183 +1,69 @@
-import sys
-import logging
-
-from .config import DEBUG_ISC_NAME, VERBOSE_ISC_NAME, LOADER_ADDIN, FORCED_DEBUG_MODE_PARAM
-from .utils import set_interscript_comm_data, get_interscript_comm_data
-
-# custom logger methods (for module consistency and custom adjustments) ------------------------------------------------
-def set_level(self, level):
-    self.setLevel(level)
-
-def set_verbose_mode(self):
-    set_interscript_comm_data(VERBOSE_ISC_NAME, True)
-    self.setLevel(logging.INFO)
-
-def set_debug_mode(self):
-    set_interscript_comm_data(DEBUG_ISC_NAME, True)
-    self.setLevel(logging.DEBUG)
-
-def reset_level(self):
-    set_interscript_comm_data(VERBOSE_ISC_NAME, False)
-    set_interscript_comm_data(DEBUG_ISC_NAME, False)
-    self.setLevel(logging.WARNING)
-
-def get_level(self):
-    return self.level
-
-# setting up public logger. this will be imported in with other modules ------------------------------------------------
-# todo: add file logging / add option to user settings.
-handler = logging.StreamHandler(sys.stdout)
-
-# e.g [assemblies] DEBUG: Can not make command.
-formatter = logging.Formatter("[%(module)s] %(levelname)s: %(message)s")
-handler.setFormatter(formatter)
-
-logger = logging.getLogger(LOADER_ADDIN)
-logger.addHandler(handler)
-
-# Setting session-wide debug/verbose status so other individual scripts know about it.
-# individual scripts are run at different time and the level settings need to be set inside current host session
-# so they can be retreieved later.
-if get_interscript_comm_data(DEBUG_ISC_NAME):
-    logger.setLevel(logging.DEBUG)
-elif get_interscript_comm_data(VERBOSE_ISC_NAME):
-    logger.setLevel(logging.INFO)
-else:
-    logger.setLevel(logging.WARNING)
-
-# the loader assembly sets FORCED_DEBUG_MODE_PARAM to true if user Shift-clicks on the button
-# FORCED_DEBUG_MODE_PARAM will be set by the LOADER_ADDIN_COMMAND_INTERFACE_CLASS_EXT at script runtime
-if FORCED_DEBUG_MODE_PARAM:
-    logger.setLevel(logging.DEBUG)
-
-# adding custom methods to the logging.Logger class
-logging.Logger.set_level = set_level
-logging.Logger.set_verbose_mode = set_verbose_mode
-logging.Logger.set_debug_mode = set_debug_mode
-logging.Logger.reset_level = reset_level
-logging.Logger.get_level = get_level
-
-<<<<<<< HEAD
-class _LoggerWrapper:
-    """ Logger Wrapper to extend loggers functionality.
-    Usage:
-     from logger import logger
-
-    Same calls as regular logger:
-     logger.info('Message')             # [INFO]  Message
-     logger.debug('Message')            # [DEBUG]  Message
-
-    Set Logging Level/Debug:
-     logger.verbose(True)               # Set to Info or higher as default
-
-    Additional Features:
-     logger.title('Message'): Outputs lines above and below, uses clean format
-     >> =========
-     >> Message
-     >> =========
-
-     logger.error('Message'): appends errmsg to self.errors.
-                              This allows you to check if an error occured,
-                              and if it did not, close console window.
-     >> [ERROR]  Message
-     print(logger.errors)
-     >> ['Message']
-
-    # Output graphical window will automatically pop up if any content is printed to it.
-    # By default (info.WARNING) output window will pop up to show errors, criticals, and warnings.
-    """
-
-    def __init__(self):
-        handler = logging.StreamHandler(sys.stdout)
-        formatter = logging.Formatter("[%(levelname)s] %(message)s")
-        handler.setFormatter(formatter)
-
-        logger = logging.getLogger(LOADER_ADDIN)
-        logger.addHandler(handler)
-
-        handler_title = logging.StreamHandler(sys.stdout)
-        formatter_title = logging.Formatter("%(message)s")
-        handler_title.setFormatter(formatter_title)
-
-        logger_title = logging.getLogger(LOADER_ADDIN + '_title')
-        logger_title.addHandler(handler_title)
-
-        self._logger = logger
-        self._logger_title = logger_title
-        self.errors = []
-
-        # Setting session-wide debug/verbose status so other individual scripts know about it.
-        if get_interscript_comm_data(DEBUG_ISC_NAME):
-            self.set_level(logging.DEBUG)
-        elif get_interscript_comm_data(VERBOSE_ISC_NAME):
-            self.set_level(logging.INFO)
-        else:
-            self.set_level(logging.WARNING)
-
-        # Set level to DEBUG if user Shift-clicks on the button
-        # FORCED_DEBUG_MODE_PARAM will be set by the LOADER_ADDIN_COMMAND_INTERFACE_CLASS_EXT at runtime
-        if FORCED_DEBUG_MODE_PARAM:
-            self.set_level(logging.DEBUG)
-
-    # log level methods ---------------------------------------------
-    def set_level(self, level):
-        self._logger.setLevel(level)
-        self._logger_title.setLevel(level)
-
-    def set_verbose_mode(self):
-        set_interscript_comm_data(VERBOSE_ISC_NAME, True)
-        self._logger.setLevel(logging.INFO)
-        self._logger_title.setLevel(logging.INFO)
-
-    def set_debug_mode(self):
-        set_interscript_comm_data(DEBUG_ISC_NAME, True)
-        self._logger.setLevel(logging.DEBUG)
-        self._logger_title.setLevel(logging.DEBUG)
-
-    def reset_level(self):
-        set_interscript_comm_data(VERBOSE_ISC_NAME, False)
-        set_interscript_comm_data(DEBUG_ISC_NAME, False)
-        self._logger.setLevel(logging.WARNING)
-        self._logger_title.setLevel(logging.WARNING)
-
-    def get_level(self):
-        return self._logger.level, self._logger_title.level
-
-    # output methods -----------------------------------------------
-    def title(self, msg):
-        print('='*100)
-        self._logger_title.info(msg)
-        print('='*100)
-
-    def info(self, msg):
-        self._logger.info(msg)
-
-    def debug(self, msg):
-        self._logger.debug(msg)
-
-    def warning(self, msg):
-        self._logger.warning(msg)
-
-    def error(self, msg):
-        self._logger.error(msg)
-        self.errors.append(msg)
-
-    def critical(self, msg):
-        self._logger.critical(msg)
-
-
-logger = _LoggerWrapper()
-
-# todo: add file logging / add option to user settings or use DEBUG mode.
-=======
->>>>>>> 3415ccb2
-# # new handler
-# filehandler = logging.FileHandler('pyrevit.log')
-#
-# #custom log level for file
-# filehandler.setLevel(logging.DEBUG)
-# # Custom formater for file
-# formatter = logging.Formatter('%(asctime)s - %(name)s - %(levelname)s - %(message)s')
-# filehandler.setFormatter(formatter)
-#
-# logger.addHandler(filehandler)
+import sys
+import logging
+
+from .config import DEBUG_ISC_NAME, VERBOSE_ISC_NAME, LOADER_ADDIN, FORCED_DEBUG_MODE_PARAM
+from .utils import set_interscript_comm_data, get_interscript_comm_data
+
+# custom logger methods (for module consistency and custom adjustments) ------------------------------------------------
+def set_level(self, level):
+    self.setLevel(level)
+
+def set_verbose_mode(self):
+    set_interscript_comm_data(VERBOSE_ISC_NAME, True)
+    self.setLevel(logging.INFO)
+
+def set_debug_mode(self):
+    set_interscript_comm_data(DEBUG_ISC_NAME, True)
+    self.setLevel(logging.DEBUG)
+
+def reset_level(self):
+    set_interscript_comm_data(VERBOSE_ISC_NAME, False)
+    set_interscript_comm_data(DEBUG_ISC_NAME, False)
+    self.setLevel(logging.WARNING)
+
+def get_level(self):
+    return self.level
+
+# setting up public logger. this will be imported in with other modules ------------------------------------------------
+# todo: add file logging / add option to user settings.
+handler = logging.StreamHandler(sys.stdout)
+
+# e.g [assemblies] DEBUG: Can not make command.
+formatter = logging.Formatter("[%(module)s] %(levelname)s: %(message)s")
+handler.setFormatter(formatter)
+
+logger = logging.getLogger(LOADER_ADDIN)
+logger.addHandler(handler)
+
+# Setting session-wide debug/verbose status so other individual scripts know about it.
+# individual scripts are run at different time and the level settings need to be set inside current host session
+# so they can be retreieved later.
+if get_interscript_comm_data(DEBUG_ISC_NAME):
+    logger.setLevel(logging.DEBUG)
+elif get_interscript_comm_data(VERBOSE_ISC_NAME):
+    logger.setLevel(logging.INFO)
+else:
+    logger.setLevel(logging.WARNING)
+
+# the loader assembly sets FORCED_DEBUG_MODE_PARAM to true if user Shift-clicks on the button
+# FORCED_DEBUG_MODE_PARAM will be set by the LOADER_ADDIN_COMMAND_INTERFACE_CLASS_EXT at script runtime
+if FORCED_DEBUG_MODE_PARAM:
+    logger.setLevel(logging.DEBUG)
+
+# adding custom methods to the logging.Logger class
+logging.Logger.set_level = set_level
+logging.Logger.set_verbose_mode = set_verbose_mode
+logging.Logger.set_debug_mode = set_debug_mode
+logging.Logger.reset_level = reset_level
+logging.Logger.get_level = get_level
+
+# # new handler
+# filehandler = logging.FileHandler('pyrevit.log')
+#
+# #custom log level for file
+# filehandler.setLevel(logging.DEBUG)
+# # Custom formater for file
+# formatter = logging.Formatter('%(asctime)s - %(name)s - %(levelname)s - %(message)s')
+# filehandler.setFormatter(formatter)
+#
+# logger.addHandler(filehandler)